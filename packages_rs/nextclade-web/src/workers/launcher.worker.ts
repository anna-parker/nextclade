--- conflicted
+++ resolved
@@ -1,21 +1,12 @@
 import 'regenerator-runtime'
 
-<<<<<<< HEAD
-import { AlgorithmGlobalStatus } from 'src/types'
-=======
-import type { AuspiceJsonV2 } from 'auspice'
-import { AlgorithmGlobalStatus, NextcladeParamsRaw } from 'src/types'
->>>>>>> 4c6acfe3
+import { AlgorithmGlobalStatus, NextcladeParamsRaw, OutputTrees } from 'src/types'
 import type { Thread } from 'threads'
 import { expose } from 'threads/worker'
 import { Observable as ThreadsObservable, Subject } from 'threads/observable'
 import { omit } from 'lodash'
 
 import type { FastaRecord, FastaRecordId, NextcladeResult } from 'src/types'
-<<<<<<< HEAD
-import type { NextcladeParamsPojo, OutputTreesPojo } from 'src/gen/nextclade-wasm'
-=======
->>>>>>> 4c6acfe3
 import { sanitizeError } from 'src/helpers/sanitizeError'
 import { AnalysisWorkerPool } from 'src/workers/AnalysisWorkerPool'
 import { FastaParserWorker } from 'src/workers/FastaParserThread'
@@ -40,7 +31,7 @@
   analysisResultsObservable = new Subject<NextcladeResult>()
 
   // Relays tree result from webworker to the main thread
-  treeObservable = new Subject<OutputTreesPojo>()
+  treeObservable = new Subject<OutputTrees>()
 
   fastaParser!: FastaParserWorker
 
@@ -153,7 +144,7 @@
     }
     return ThreadsObservable.from(launcher.analysisResultsObservable)
   },
-  getTreeObservable(): ThreadsObservable<OutputTreesPojo> {
+  getTreeObservable(): ThreadsObservable<OutputTrees> {
     if (!launcher) {
       throw new ErrorLauncherModuleNotInitialized('getTreeObservable')
     }
