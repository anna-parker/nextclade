<<<<<<< HEAD
import React, { HTMLProps, useState } from 'react'
import { useRecoilState, useRecoilValue } from 'recoil'
import { LinkExternal } from 'src/components/Link/LinkExternal'
import styled from 'styled-components'
import { ThreeDots } from 'react-loader-spinner'
=======
import React, { useEffect, useState } from 'react'
import { useRecoilState } from 'recoil'
import { Container as ContainerBase } from 'reactstrap'
import { DatasetSelectorList } from 'src/components/Main/DatasetSelectorList'
>>>>>>> e35362ba
import { SuggestionPanel } from 'src/components/Main/SuggestionPanel'
import { useDatasetSuggestionResults } from 'src/hooks/useRunSeqAutodetect'
import { AutodetectRunState, autodetectRunStateAtom } from 'src/state/autodetect.state'
import styled from 'styled-components'
import type { Dataset } from 'src/types'
import { useTranslationSafe } from 'src/helpers/useTranslationSafe'
import { SearchBox } from 'src/components/Common/SearchBox'
<<<<<<< HEAD
import { DatasetSelectorList } from 'src/components/Main/DatasetSelectorList'
import { InfoButton } from 'src/components/Common/InfoButton'
=======
>>>>>>> e35362ba

export interface DatasetSelectorProps {
  datasetHighlighted?: Dataset
  onDatasetHighlighted?(dataset?: Dataset): void
}

export function DatasetAutosuggestionResultsList({ datasetHighlighted, onDatasetHighlighted }: DatasetSelectorProps) {
  const [autodetectRunState, setAutodetectRunState] = useRecoilState(autodetectRunStateAtom)
  const { datasetsActive, datasetsInactive, topSuggestion, showSuggestions } = useDatasetSuggestionResults()
  useEffect(() => {
    if (autodetectRunState === AutodetectRunState.Done) {
      onDatasetHighlighted?.(topSuggestion)
      setAutodetectRunState(AutodetectRunState.Idle)
    }
  }, [autodetectRunState, onDatasetHighlighted, setAutodetectRunState, topSuggestion])

  return (
    <DatasetSelectorImpl
      datasetsActive={datasetsActive}
      datasetsInactive={datasetsInactive}
      datasetHighlighted={datasetHighlighted}
      onDatasetHighlighted={onDatasetHighlighted}
      showSuggestions={showSuggestions}
    />
  )
}

export interface DatasetSelectorImplProps {
  datasetsActive: Dataset[]
  datasetsInactive?: Dataset[]
  datasetHighlighted?: Dataset
  onDatasetHighlighted?(dataset?: Dataset): void
  showSuggestions?: boolean
}

export function DatasetSelectorImpl({
  datasetsActive,
  datasetsInactive,
  datasetHighlighted,
  onDatasetHighlighted,
  showSuggestions,
}: DatasetSelectorImplProps) {
  const { t } = useTranslationSafe()
  const [searchTerm, setSearchTerm] = useState('')
  return (
    <Container>
      <Header>
        <Title>
          <H4Inline>{t('Select dataset')}</H4Inline>
          <InfoButton>
            <p>
              {t(
                'Nextclade software is built to be agnostic to pathogens it analyzes. The information about concrete pathogens is provided in the form of so-called Nextclade datasets.',
              )}
            </p>
            <p>
              {t(
                'Datasets vary by the pathogen, strain and other attributes. Each dataset is based on a particular reference sequence. Certain datasets only have enough information for basic analysis, others - more information to allow for more in-depth analysis and checks. Dataset authors periodically update and improve their datasets.',
              )}
            </p>
            <p>
              {t(
                'You can select one of the datasets manually or to use automatic dataset suggestion function. Automatic suggestion will attempt to guess the most appropriate dataset from your sequence data.',
              )}
            </p>
            <p>
              {t(
                "If you don't find a dataset for a pathogen or a strain you need, then you can create your own dataset. You can also publish it to our community collection, so that other people can use it too.",
              )}
            </p>
            <p>
              {t('Learn more about Nextclade datasets in the {{documentation}}')}
              <LinkExternal href="https://docs.nextstrain.org/projects/nextclade/en/stable/user/datasets.html">
                {t('documentation')}
              </LinkExternal>
              {t('.')}
            </p>
          </InfoButton>
        </Title>

        <SearchBox searchTitle={t('Search datasets')} searchTerm={searchTerm} onSearchTermChange={setSearchTerm} />
      </Header>

      <Header>
        <SuggestionPanel />
      </Header>

      <Main>
        <DatasetSelectorList
          datasetsActive={datasetsActive}
          datasetsInactive={datasetsInactive}
          datasetHighlighted={datasetHighlighted}
          onDatasetHighlighted={onDatasetHighlighted}
          searchTerm={searchTerm}
          showSuggestions={showSuggestions}
        />
      </Main>
    </Container>
  )
}

const Container = styled(ContainerBase)`
  display: flex;
  flex: 1;
  flex-direction: column;
  overflow: hidden;
  margin: 0 auto;
  max-width: 800px;
`

const Header = styled.div`
  display: flex;
  flex: 0;
  padding-left: 8px;
  margin-top: 10px;
  margin-bottom: 3px;
`

const Main = styled.div`
  display: flex;
  flex: 1;
  flex-direction: column;
  overflow: hidden;
`

<<<<<<< HEAD
const Footer = styled.div`
  display: flex;
  flex: 0;
`

const Title = styled.span`
  display: flex;
=======
const Title = styled.h4`
>>>>>>> e35362ba
  flex: 1;
`

const H4Inline = styled.h4`
  display: inline-flex;
  margin: auto 0;
`<|MERGE_RESOLUTION|>--- conflicted
+++ resolved
@@ -1,15 +1,7 @@
-<<<<<<< HEAD
-import React, { HTMLProps, useState } from 'react'
-import { useRecoilState, useRecoilValue } from 'recoil'
-import { LinkExternal } from 'src/components/Link/LinkExternal'
-import styled from 'styled-components'
-import { ThreeDots } from 'react-loader-spinner'
-=======
 import React, { useEffect, useState } from 'react'
 import { useRecoilState } from 'recoil'
 import { Container as ContainerBase } from 'reactstrap'
 import { DatasetSelectorList } from 'src/components/Main/DatasetSelectorList'
->>>>>>> e35362ba
 import { SuggestionPanel } from 'src/components/Main/SuggestionPanel'
 import { useDatasetSuggestionResults } from 'src/hooks/useRunSeqAutodetect'
 import { AutodetectRunState, autodetectRunStateAtom } from 'src/state/autodetect.state'
@@ -17,11 +9,6 @@
 import type { Dataset } from 'src/types'
 import { useTranslationSafe } from 'src/helpers/useTranslationSafe'
 import { SearchBox } from 'src/components/Common/SearchBox'
-<<<<<<< HEAD
-import { DatasetSelectorList } from 'src/components/Main/DatasetSelectorList'
-import { InfoButton } from 'src/components/Common/InfoButton'
-=======
->>>>>>> e35362ba
 
 export interface DatasetSelectorProps {
   datasetHighlighted?: Dataset
@@ -147,17 +134,7 @@
   overflow: hidden;
 `
 
-<<<<<<< HEAD
-const Footer = styled.div`
-  display: flex;
-  flex: 0;
-`
-
-const Title = styled.span`
-  display: flex;
-=======
 const Title = styled.h4`
->>>>>>> e35362ba
   flex: 1;
 `
 
