import { isNil, last } from 'lodash'
import { darken } from 'polished'
import React, { useMemo } from 'react'
import { Badge } from 'reactstrap'
import { useRecoilValue } from 'recoil'
import { colorHash } from 'src/helpers/colorHash'
import { formatDateIsoUtcSimple } from 'src/helpers/formatDate'
import { firstLetter } from 'src/helpers/string'
import { useTranslationSafe } from 'src/helpers/useTranslationSafe'
<<<<<<< HEAD
import { autodetectResultsByDatasetAtom, numberAutodetectResultsAtom } from 'src/state/autodetect.state'
=======
import {
  autodetectResultsByDatasetAtom,
  DATASET_ID_UNDETECTED,
  numberAutodetectResultsAtom,
} from 'src/state/autodetect.state'
import { AnyType, attrBoolMaybe, attrStrMaybe } from 'src/types'
>>>>>>> 5b830c1f
import type { Dataset } from 'src/types'
import styled from 'styled-components'

export const Container = styled.div`
  display: flex;
  margin: 0;
`

export const FlexLeft = styled.div`
  flex: 0;
  display: flex;
  flex-direction: column;
  margin: auto 0;
`

export const FlexRight = styled.div`
  flex: 1;
  display: flex;
  flex-direction: column;
  margin-left: 1rem;
`

export const DatasetName = styled.h4`
  display: flex;
  font-weight: bold;
  margin: 0;
  padding: 0;
  height: 100%;
`

export const DatasetInfoLine = styled.p`
  font-size: 0.9rem;
  padding: 0;
  margin: 0;

  &:after {
    content: ' ';
    white-space: pre;
  }
`

const DatasetInfoBadge = styled(Badge)`
  font-size: 0.7rem;
  padding: 0.17rem 0.33rem;
`

export interface DatasetInfoProps {
  dataset: Dataset
  showSuggestions?: boolean
}

export function DatasetInfo({ dataset, showSuggestions }: DatasetInfoProps) {
  const { t } = useTranslationSafe()
  const { attributes, path, version } = dataset

  const updatedAt = useMemo(() => {
    let updatedAt = version?.updatedAt ? formatDateIsoUtcSimple(version?.updatedAt) : t('unknown')
    if (version?.tag === 'unreleased') {
      updatedAt = `${updatedAt} (${t('unreleased')})`
    }
    return updatedAt
<<<<<<< HEAD
  }, [version?.tag, version?.updatedAt])

  if (path === 'autodetect') {
    return <DatasetAutodetectInfo dataset={dataset} />
  }
=======
  }, [t, version?.tag, version?.updatedAt])
>>>>>>> 5b830c1f

  if (!enabled) {
    return null
  }

  return (
    <Container>
      <FlexLeft>
        <DatasetInfoAutodetectProgressCircle dataset={dataset} showSuggestions={showSuggestions} />
      </FlexLeft>

      <FlexRight>
        <DatasetName>
<<<<<<< HEAD
          <span>{name.valueFriendly ?? name.value ?? path}</span>
        </DatasetName>
=======
          <span>{attrStrMaybe(attributes, 'name') ?? path}</span>
>>>>>>> 5b830c1f

        <div>
          <span className="d-flex ml-auto">
            {path.startsWith('nextstrain') ? (
              <DatasetInfoBadge
                className="mr-1 my-0"
                color="success"
                title={t('This dataset is provided by {{proj}} developers.', { proj: 'Nextclade' })}
              >
                {t('official')}
              </DatasetInfoBadge>
            ) : (
              <DatasetInfoBadge
                className="mr-1 my-0"
                color="info"
                title={t(
                  'This dataset is provided by the community members. {{proj}} developers cannot verify correctness of community datasets or provide support for them. Use at own risk. Please contact dataset authors for all questions.',
                  { proj: 'Nextclade' },
                )}
              >
                {t('community')}
              </DatasetInfoBadge>
            )}

            {attrBoolMaybe(attributes, 'experimental') && (
              <DatasetInfoBadge
                className="mr-1 my-0"
                color="warning"
                title={t(
                  'Dataset authors marked this dataset as experimental, which means the dataset is still under development, is of lower quality than usual or has other issues. Use at own risk. Please contact dataset authors for specifics.',
                )}
              >
                {t('experimental')}
              </DatasetInfoBadge>
            )}

            {attrBoolMaybe(attributes, 'deprecated') && (
              <DatasetInfoBadge
                className="mr-1 my-0"
                color="secondary"
                title={t(
                  'Dataset authors marked this dataset as deprecated, which means the dataset is obsolete, will no longer be updated or is not relevant otherwise. Please contact dataset authors for specifics.',
                )}
              >
                {t('deprecated')}
              </DatasetInfoBadge>
            )}
          </span>
        </div>

        <DatasetInfoLine>{t('Reference: {{ ref }}', { ref: formatReference(attributes) })}</DatasetInfoLine>
        <DatasetInfoLine>{t('Updated at: {{updated}}', { updated: updatedAt })}</DatasetInfoLine>
        <DatasetInfoLine>{t('Dataset name: {{name}}', { name: path })}</DatasetInfoLine>
      </FlexRight>
    </Container>
  )
}

<<<<<<< HEAD
export function DatasetAutodetectInfo({ dataset }: { dataset: Dataset }) {
  const { t } = useTranslationSafe()

  return (
    <ContainerFixed>
      <FlexLeft>
        <DatasetInfoAutodetectProgressCircle dataset={dataset} />
      </FlexLeft>

      <FlexRight>
        <DatasetName>
          <span>{t('Autodetect')}</span>
        </DatasetName>
        <DatasetInfoLine>{t('Detect pathogen automatically from sequences')}</DatasetInfoLine>
        <DatasetInfoLine>{'\u00A0'}</DatasetInfoLine>
        <DatasetInfoLine>{'\u00A0'}</DatasetInfoLine>
        <DatasetInfoLine>{'\u00A0'}</DatasetInfoLine>
      </FlexRight>
    </ContainerFixed>
  )
=======
function formatReference(attributes: Record<string, AnyType> | undefined) {
  const name = attrStrMaybe(attributes, 'reference name') ?? 'unknown'
  const accession = attrStrMaybe(attributes, 'reference accession')
  if (accession) {
    return `${name} (${accession})`
  }
  return name
>>>>>>> 5b830c1f
}

export function DatasetUndetectedInfo() {
  const { t } = useTranslationSafe()

  return (
    <ContainerFixed>
      <DatasetName>
        <span>{t('Not detected')}</span>
      </DatasetName>
      <DatasetInfoLine>{t('Unable to deduce dataset')}</DatasetInfoLine>
      <DatasetInfoLine>{'\u00A0'}</DatasetInfoLine>
      <DatasetInfoLine>{'\u00A0'}</DatasetInfoLine>
      <DatasetInfoLine>{'\u00A0'}</DatasetInfoLine>
    </ContainerFixed>
  )
}

const ContainerFixed = styled(Container)`
  height: 127px;
`

export interface DatasetInfoCircleProps {
  dataset: Dataset
  showSuggestions?: boolean
}

function DatasetInfoAutodetectProgressCircle({ dataset, showSuggestions }: DatasetInfoCircleProps) {
  const { attributes, path } = dataset
  const name = attrStrMaybe(attributes, 'name') ?? last(path.split('/')) ?? '?'

  const circleBg = useMemo(() => darken(0.1)(colorHash(path, { saturation: 0.5, reverse: true })), [path])
  const records = useRecoilValue(autodetectResultsByDatasetAtom(path))
  const numberAutodetectResults = useRecoilValue(numberAutodetectResultsAtom)

  const { circleText, countText, percentage } = useMemo(() => {
    if (!showSuggestions || isNil(records)) {
      return {
        circleText: (firstLetter(name) ?? ' ').toUpperCase(),
        percentage: 0,
        countText: '\u00A0',
      }
    }

    if (records.length > 0) {
      const percentage = records.length / numberAutodetectResults
      const circleText = `${(100 * percentage).toFixed(0)}%`
      const countText = `${records.length} / ${numberAutodetectResults}`
      return { circleText, percentage, countText }
    }
    return { circleText: `0%`, percentage: 0, countText: `0 / ${numberAutodetectResults}` }
<<<<<<< HEAD
  }, [showSuggestions, records, numberAutodetectResults, name.valueFriendly, name.value])
=======
  }, [records, numberAutodetectResults, name])
>>>>>>> 5b830c1f

  return (
    <>
      <CircleBorder $percentage={percentage}>
        <Circle $bg={circleBg}>{circleText}</Circle>
      </CircleBorder>

      <CountText>{countText}</CountText>
    </>
  )
}

const CountText = styled.span`
  text-align: center;
  font-size: 0.8rem;
`

interface CircleBorderProps {
  $percentage: number
  $fg?: string
  $bg?: string
}

const CircleBorder = styled.div.attrs<CircleBorderProps>((props) => ({
  style: {
    background: `
      radial-gradient(closest-side, white 79%, transparent 80% 100%),
      conic-gradient(
        ${props.$fg ?? props.theme.success} calc(${props.$percentage} * 100%),
        ${props.$bg ?? 'lightgray'} 0
      )`,
  },
}))<CircleBorderProps>`
  display: flex;
  justify-content: center;
  align-items: center;
  border-radius: 50%;
  width: 75px;
  height: 75px;
`

const Circle = styled.div<{ $bg?: string; $fg?: string }>`
  display: flex;
  margin: auto;
  justify-content: center;
  align-items: center;
  border-radius: 50%;
  background: ${(props) => props.$bg ?? props.theme.gray700};
  color: ${(props) => props.$fg ?? props.theme.gray100};
  width: 60px;
  height: 60px;
  font-size: 1.2rem;
`<|MERGE_RESOLUTION|>--- conflicted
+++ resolved
@@ -7,16 +7,8 @@
 import { formatDateIsoUtcSimple } from 'src/helpers/formatDate'
 import { firstLetter } from 'src/helpers/string'
 import { useTranslationSafe } from 'src/helpers/useTranslationSafe'
-<<<<<<< HEAD
 import { autodetectResultsByDatasetAtom, numberAutodetectResultsAtom } from 'src/state/autodetect.state'
-=======
-import {
-  autodetectResultsByDatasetAtom,
-  DATASET_ID_UNDETECTED,
-  numberAutodetectResultsAtom,
-} from 'src/state/autodetect.state'
 import { AnyType, attrBoolMaybe, attrStrMaybe } from 'src/types'
->>>>>>> 5b830c1f
 import type { Dataset } from 'src/types'
 import styled from 'styled-components'
 
@@ -78,19 +70,7 @@
       updatedAt = `${updatedAt} (${t('unreleased')})`
     }
     return updatedAt
-<<<<<<< HEAD
-  }, [version?.tag, version?.updatedAt])
-
-  if (path === 'autodetect') {
-    return <DatasetAutodetectInfo dataset={dataset} />
-  }
-=======
   }, [t, version?.tag, version?.updatedAt])
->>>>>>> 5b830c1f
-
-  if (!enabled) {
-    return null
-  }
 
   return (
     <Container>
@@ -100,12 +80,8 @@
 
       <FlexRight>
         <DatasetName>
-<<<<<<< HEAD
-          <span>{name.valueFriendly ?? name.value ?? path}</span>
+          <span>{attrStrMaybe(attributes, 'name') ?? path}</span>
         </DatasetName>
-=======
-          <span>{attrStrMaybe(attributes, 'name') ?? path}</span>
->>>>>>> 5b830c1f
 
         <div>
           <span className="d-flex ml-auto">
@@ -164,7 +140,15 @@
   )
 }
 
-<<<<<<< HEAD
+function formatReference(attributes: Record<string, AnyType> | undefined) {
+  const name = attrStrMaybe(attributes, 'reference name') ?? 'unknown'
+  const accession = attrStrMaybe(attributes, 'reference accession')
+  if (accession) {
+    return `${name} (${accession})`
+  }
+  return name
+}
+
 export function DatasetAutodetectInfo({ dataset }: { dataset: Dataset }) {
   const { t } = useTranslationSafe()
 
@@ -185,15 +169,6 @@
       </FlexRight>
     </ContainerFixed>
   )
-=======
-function formatReference(attributes: Record<string, AnyType> | undefined) {
-  const name = attrStrMaybe(attributes, 'reference name') ?? 'unknown'
-  const accession = attrStrMaybe(attributes, 'reference accession')
-  if (accession) {
-    return `${name} (${accession})`
-  }
-  return name
->>>>>>> 5b830c1f
 }
 
 export function DatasetUndetectedInfo() {
@@ -245,11 +220,7 @@
       return { circleText, percentage, countText }
     }
     return { circleText: `0%`, percentage: 0, countText: `0 / ${numberAutodetectResults}` }
-<<<<<<< HEAD
-  }, [showSuggestions, records, numberAutodetectResults, name.valueFriendly, name.value])
-=======
-  }, [records, numberAutodetectResults, name])
->>>>>>> 5b830c1f
+  }, [showSuggestions, records, numberAutodetectResults, name])
 
   return (
     <>
