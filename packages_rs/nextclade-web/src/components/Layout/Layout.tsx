--- conflicted
+++ resolved
@@ -35,7 +35,6 @@
   display: flex;
   flex-direction: column;
   flex: 1;
-  flex-direction: column;
   overflow: hidden;
   height: 100%;
   width: 100%;
@@ -52,10 +51,7 @@
     <Container>
       <PreviewWarning />
       <BrowserWarning />
-<<<<<<< HEAD
-=======
 
->>>>>>> e2aff98f
       <HeaderWrapper>
         <NavigationBar />
       </HeaderWrapper>
