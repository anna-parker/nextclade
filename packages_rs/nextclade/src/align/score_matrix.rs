use crate::align::band_2d::{Band2d, Stripe};
use crate::align::params::{AlignPairwiseParams, GapAlignmentSide};
use crate::io::letter::Letter;
use log::trace;

// store direction info for backtrace as bits in paths matrix
// these indicate the currently optimal move
pub const MATCH: i8 = 1 << 0;
pub const REF_GAP_MATRIX: i8 = 1 << 1;
pub const QRY_GAP_MATRIX: i8 = 1 << 2;
// these are the override flags for gap extension
pub const REF_GAP_EXTEND: i8 = 1 << 3;
pub const QRY_GAP_EXTEND: i8 = 1 << 4;

pub struct ScoreMatrixResult {
  pub scores: Band2d<i32>,
  pub paths: Band2d<i8>,
}

pub fn score_matrix<T: Letter<T>>(
  qry_seq: &[T],
  ref_seq: &[T],
  gap_open_close: &[i32],
  stripes: &[Stripe],
  params: &AlignPairwiseParams,
) -> ScoreMatrixResult {
  let query_size = qry_seq.len();
  let ref_len = ref_seq.len();
  let n_rows = ref_len + 1;
  let n_cols = query_size + 1;

  trace!("Score matrix: started: query_size={query_size}, ref_len={ref_len}, n_rows={n_rows}, n_cols={n_cols}");

  let mut paths = Band2d::<i8>::new(stripes);
  let mut scores = Band2d::<i32>::new(stripes);
  let band_size = paths.data.len();

  trace!("Score matrix: allocated alignment band of size={band_size}");

  let left_align = match params.gap_alignment_side {
    GapAlignmentSide::Left => 1,
    GapAlignmentSide::Right => 0,
  };

  // fill scores with alignment scores
  // if the colon marks the position in the sequence before rPos,qPos
  // R: ...ACT:X
  // Q: ...ACT:Y
  // 1) if X and Y are bases they either match or mismatch. shift doesn't change, rPos and qPos advance
  //    -> right horizontal step in the matrix
  // 2) if X is '-' and Y is a base, rPos stays the same and the shift decreases
  //    -> vertical step in the matrix from si+1 to si
  // 2) if X is a base and Y is '-', rPos advances the same and the shift increases
  //    -> diagonal step in the matrix from (ri,si-1) to (ri+1,si)

  const NO_ALIGN: i32 = -1_000_000_000; //very negative to be able to process unalignable seqs

  paths[(0, 0)] = 0;
  scores[(0, 0)] = 0;

  // Initialize first row (start at + 1 since [(0,0)] is already set)
  for qpos in (stripes[0].begin + 1)..stripes[0].end {
    paths[(0, qpos)] = REF_GAP_EXTEND + REF_GAP_MATRIX;
    if params.left_terminal_gaps_free {
      // Left terminal qry insertion  is free
      scores[(0, qpos)] = 0;
    } else {
      // Left terminal qry insertion is not free
      // TODO: Consider whether qry insertion should ever be free, not only qry deletion!
      if qpos == 1 {
        scores[(0, 1)] = -gap_open_close[0];
      } else {
        scores[(0, qpos)] = scores[(0, qpos - 1)] - params.penalty_gap_extend;
      }
    }
  }
  let mut qry_gaps = vec![NO_ALIGN; n_cols];

  // Iterate over rows
  for ri in 1..ref_len + 1 {
    let mut ref_gaps = NO_ALIGN;

    for qpos in stripes[ri].begin..stripes[ri].end {
      let mut tmp_path = 0;
      let mut score = NO_ALIGN; // Needs to be very negative so that one path is always the best
      let mut origin = 0;
      let q_gap_extend: i32;
      let r_gap_extend: i32;
      let r_gap_open: i32;
      let q_gap_open: i32;
      let tmp_match: i32;
      let mut tmp_score: i32;

      if qpos == 0 {
        // Initialize first column
        // precedes query sequence -- no score, origin is query gap
        tmp_path = QRY_GAP_EXTEND;
        origin = QRY_GAP_MATRIX;
        if params.left_terminal_gaps_free {
          // Left terminal qry gap is free
          score = 0;
        } else {
          // Left terminal qry gap is not free
          if ri == 1 {
            score = -gap_open_close[0];
          } else {
            score = scores[(ri - 1, 0)] - params.penalty_gap_extend;
          }
        }
      } else {
        // if the position is within the query sequence
        // no gap -- match case

        // TODO: Double bounds check -> wasteful, make better
        if qpos - 1 >= stripes[ri - 1].begin && qpos - 1 < stripes[ri - 1].end {
          // ^ If stripes allow to move up diagonally to upper left
          if T::lookup_match_score(qry_seq[qpos - 1], ref_seq[ri - 1]) > 0 {
            score = scores[(ri - 1, qpos - 1)] + params.score_match;
          } else {
            score = scores[(ri - 1, qpos - 1)] - params.penalty_mismatch;
          };
          origin = MATCH;
        }

        // check the scores of a reference gap
        // if qpos == stripes.begin: ref gap not allowed
        // thus path skipped
        if qpos > stripes[ri].begin {
          if ri != ref_len || !params.right_terminal_gaps_free {
            //normal case, not at end of ref sequence
            r_gap_extend = ref_gaps - params.penalty_gap_extend;
            r_gap_open = scores[(ri, qpos - 1)] - gap_open_close[ri];
          } else {
            // at end of ref sequence if right terminal gaps are free
            // TODO: Consider whether qry insertion should ever be free, not only qry deletion!
            r_gap_extend = ref_gaps;
            r_gap_open = scores[(ri, qpos - 1)];
          }
          if r_gap_extend >= r_gap_open && qpos > stripes[ri].begin + 1 {
            // extension better than opening (and ^ extension allowed positionally)
            tmp_score = r_gap_extend;
            tmp_path = REF_GAP_EXTEND;
          } else {
            // opening better than extension
            tmp_score = r_gap_open;
          }
          // could factor out tmp_score, replacing with ref_gaps but maybe less readable
          ref_gaps = tmp_score;
          if score + left_align < tmp_score {
            score = tmp_score;
            origin = REF_GAP_MATRIX;
          }
        }

        // check the scores of a query gap
        if qpos < stripes[ri - 1].end {
          // need stripe above to move from, otherwise no scores[(ri-1, qpos)] not existing
          if qpos != query_size || !params.right_terminal_gaps_free {
            //normal case, not at end of query sequence
            q_gap_extend = qry_gaps[qpos] - params.penalty_gap_extend;
            q_gap_open = scores[(ri - 1, qpos)] - gap_open_close[ri - 1];
          } else {
            //end of query sequence make right terminal gap free
            q_gap_extend = qry_gaps[qpos];
            q_gap_open = scores[(ri - 1, qpos)]
          }
          if q_gap_extend >= q_gap_open && qpos < stripes[ri - 2].end {
            // extension better than opening (and ^ extension allowed positionally)
            tmp_score = q_gap_extend;
            tmp_path += QRY_GAP_EXTEND;
          } else {
            tmp_score = q_gap_open;
          }
          qry_gaps[qpos] = tmp_score;
          if score + left_align < tmp_score {
            score = tmp_score;
            origin = QRY_GAP_MATRIX;
          }
        } else {
          qry_gaps[qpos] = NO_ALIGN;
        }
      }

      tmp_path += origin;
      paths[(ri, qpos)] = tmp_path;
      scores[(ri, qpos)] = score;
    }
  }

  ScoreMatrixResult { scores, paths }
}

#[cfg(test)]
mod tests {
  #![allow(clippy::needless_pass_by_value)] // rstest fixtures are passed by value
  use super::*;
  use crate::align::band_2d::simple_stripes;
  use crate::align::gap_open::{get_gap_open_close_scores_codon_aware, GapScoreMap};
<<<<<<< HEAD
  use crate::align::score_matrix;
  use crate::gene::gene_map::GeneMap;
=======
  use crate::io::gene_map::GeneMap;
>>>>>>> 706f2b86
  use crate::io::nuc::{to_nuc_seq, Nuc};
  use eyre::Report;
  use pretty_assertions::assert_eq;
  use rstest::{fixture, rstest};

  struct Context {
    params: AlignPairwiseParams,
    gene_map: GeneMap,
    gap_open_close: GapScoreMap,
  }

  #[fixture]
  fn ctx() -> Context {
    let params = AlignPairwiseParams {
      min_length: 3,
      ..AlignPairwiseParams::default()
    };

    let gene_map = GeneMap::new();

    let dummy_ref_seq = vec![Nuc::Gap; 100];
    let gap_open_close = get_gap_open_close_scores_codon_aware(&dummy_ref_seq, &gene_map, &params);

    Context {
      params,
      gene_map,
      gap_open_close,
    }
  }

  #[rstest]
  fn pads_missing_left(ctx: Context) -> Result<(), Report> {
    let qry_seq = to_nuc_seq("CTCGCT")?;
    let ref_seq = to_nuc_seq("ACGCTCGCT")?;

    let band_width = 5;
    let mean_shift = 2;

    let stripes = simple_stripes(mean_shift, band_width, ref_seq.len(), qry_seq.len());
    let result = score_matrix(&qry_seq, &ref_seq, &ctx.gap_open_close, &stripes, &ctx.params);

    let mut expected_scores = Band2d::<i32>::new(&stripes);
    expected_scores.data = vec![
      0, 0, 0, 0, 0, -1, -1, -1, -1, 0, 3, -2, 2, -2, 2, 0, -1, 2, -3, 5, -1, 1, 0, 3, -2, 5, -1, 8, 2, 0, -1, 6, 0, 4,
      2, 11, 0, 3, 0, 9, 3, 7, 11, 0, -1, 2, 3, 12, 6, 11, 3, 0, 5, 6, 15, 11, 6, 6, 6, 9, 18,
    ];

    let mut expected_paths = Band2d::<i8>::new(&stripes);
    expected_paths.data = vec![
      0, 10, 10, 10, 20, 1, 9, 9, 9, 20, 17, 17, 25, 9, 9, 20, 1, 25, 1, 25, 2, 9, 20, 17, 1, 25, 2, 25, 2, 20, 17, 25,
      2, 25, 12, 9, 20, 17, 4, 25, 18, 25, 12, 20, 17, 25, 4, 17, 18, 28, 17, 20, 25, 4, 17, 20, 17, 18, 26, 12, 17,
    ];

    // println!("{:?}", result.scores.data);
    // println!("{:?}", result.paths.data);

    assert_eq!(expected_scores, result.scores);
    assert_eq!(expected_paths, result.paths);

    Ok(())
  }
}<|MERGE_RESOLUTION|>--- conflicted
+++ resolved
@@ -196,12 +196,8 @@
   use super::*;
   use crate::align::band_2d::simple_stripes;
   use crate::align::gap_open::{get_gap_open_close_scores_codon_aware, GapScoreMap};
-<<<<<<< HEAD
+  use crate::io::gene_map::GeneMap;
   use crate::align::score_matrix;
-  use crate::gene::gene_map::GeneMap;
-=======
-  use crate::io::gene_map::GeneMap;
->>>>>>> 706f2b86
   use crate::io::nuc::{to_nuc_seq, Nuc};
   use eyre::Report;
   use pretty_assertions::assert_eq;
