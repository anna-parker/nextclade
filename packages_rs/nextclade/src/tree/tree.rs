--- conflicted
+++ resolved
@@ -1,15 +1,11 @@
-<<<<<<< HEAD
 use crate::analyze::find_private_nuc_mutations::PrivateMutationsMinimal;
 use crate::analyze::nuc_sub::NucSub;
 use crate::graph::edge::GraphEdge;
 use crate::graph::graph::Graph;
 use crate::graph::node::{GraphNode, GraphNodeKey};
-use crate::io::aa::Aa;
-=======
 use crate::alphabet::aa::Aa;
 use crate::alphabet::nuc::Nuc;
 use crate::coord::position::{AaRefPosition, NucRefGlobalPosition};
->>>>>>> 9ea82944
 use crate::io::fs::read_file_to_string;
 use crate::io::json::json_parse;
 use eyre::{Report, WrapErr};
@@ -25,7 +21,6 @@
 // https://github.com/nextstrain/auspice/blob/797090f8092ffe1291b58efd113d2c5def8b092a/src/util/globals.js#L182
 pub const AUSPICE_UNKNOWN_VALUE: &str = "Unknown ";
 
-<<<<<<< HEAD
 #[derive(Clone, Debug)]
 pub struct AuspiceTreeEdge; // Edge payload is empty. Branch attributes are currently stored on nodes.
 
@@ -39,10 +34,7 @@
 
 pub type AuspiceGraph = Graph<AuspiceTreeNode, AuspiceTreeEdge>;
 
-#[derive(Clone, Serialize, Deserialize, Validate, Debug)]
-=======
-#[derive(Clone, Serialize, Deserialize, schemars::JsonSchema, Validate, Debug)]
->>>>>>> 9ea82944
+#[derive(Clone, Serialize, Deserialize, schemars::JsonSchema, Validate, Debug)]
 pub struct TreeNodeAttr {
   pub value: String,
 
@@ -148,18 +140,11 @@
 #[derive(Clone, Debug, Default)]
 pub struct TreeNodeTempData {
   pub id: usize,
-<<<<<<< HEAD
-  pub substitutions: BTreeMap<usize, Nuc>,
-  pub mutations: BTreeMap<usize, Nuc>,
-  pub private_mutations: PrivateMutationsMinimal,
-  pub aa_substitutions: BTreeMap<String, BTreeMap<usize, Aa>>,
-  pub aa_mutations: BTreeMap<String, BTreeMap<usize, Aa>>,
-=======
   pub substitutions: BTreeMap<NucRefGlobalPosition, Nuc>,
   pub mutations: BTreeMap<NucRefGlobalPosition, Nuc>,
+  pub private_mutations: PrivateMutationsMinimal,
   pub aa_substitutions: BTreeMap<String, BTreeMap<AaRefPosition, Aa>>,
   pub aa_mutations: BTreeMap<String, BTreeMap<AaRefPosition, Aa>>,
->>>>>>> 9ea82944
   pub is_ref_node: bool,
 }
 
@@ -214,13 +199,9 @@
   }
 }
 
-<<<<<<< HEAD
 impl GraphNode for AuspiceTreeNode {}
 
-#[derive(Clone, Serialize, Deserialize, Debug)]
-=======
 #[derive(Clone, Serialize, Deserialize, schemars::JsonSchema, Debug)]
->>>>>>> 9ea82944
 #[serde(rename_all = "camelCase")]
 pub struct CladeNodeAttrKeyDesc {
   pub name: String,
