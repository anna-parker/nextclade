use crate::align::gap_open::{get_gap_open_close_scores_codon_aware, get_gap_open_close_scores_flat};
use crate::align::params::AlignPairwiseParams;
use crate::align::seed_match2::CodonSpacedIndex;
use crate::alphabet::nuc::{to_nuc_seq, Nuc};
use crate::analyze::find_aa_motifs::find_aa_motifs;
use crate::analyze::find_aa_motifs_changes::AaMotifsMap;
use crate::analyze::pcr_primers::PcrPrimer;
use crate::analyze::phenotype::get_phenotype_attr_descs;
use crate::analyze::virus_properties::{AaMotifsDesc, PhenotypeAttrDesc, VirusProperties};
use crate::gene::gene_map::GeneMap;
use crate::graph::graph::{convert_auspice_tree_to_graph, convert_graph_to_auspice_tree};
use crate::io::fasta::{read_one_fasta_str, FastaRecord};
use crate::io::nextclade_csv::CsvColumnConfig;
use crate::io::nwk_writer::convert_graph_to_nwk_string;
use crate::qc::qc_config::QcConfig;
use crate::run::nextclade_run_one::nextclade_run_one;
use crate::translate::translate_genes::Translation;
use crate::translate::translate_genes_ref::translate_genes_ref;
use crate::tree::params::TreeBuilderParams;
use crate::tree::tree::{AuspiceGraph, AuspiceTree, CladeNodeAttrKeyDesc};
use crate::tree::tree_builder::graph_attach_new_nodes_in_place;
use crate::tree::tree_preprocess::graph_preprocess_in_place;
use crate::types::outputs::NextcladeOutputs;
use crate::utils::error::report_to_string;
use eyre::{Report, WrapErr};
use schemars::JsonSchema;
use serde::{Deserialize, Serialize};
use std::str::FromStr;

#[derive(Clone, Debug, Serialize, Deserialize, schemars::JsonSchema)]
#[serde(rename_all = "camelCase")]
pub struct NextcladeParams {
  #[schemars(with = "String")]
  pub ref_seq: Vec<Nuc>,
  pub gene_map: GeneMap,
  pub tree: AuspiceTree,
  pub qc_config: QcConfig,
  pub virus_properties: VirusProperties,
}

impl NextcladeParams {
  pub fn from_raw(raw: &NextcladeParamsRaw) -> Result<Self, Report> {
    let ref_seq = {
      let ref_record = read_one_fasta_str(&raw.ref_seq).wrap_err("When parsing reference sequence")?;
      to_nuc_seq(&ref_record.seq).wrap_err("When converting reference sequence")?
    };
    let tree = AuspiceTree::from_str(&raw.tree).wrap_err("When parsing reference tree Auspice JSON v2")?;
    let gene_map = GeneMap::from_str(&raw.gene_map).wrap_err("When parsing gene map")?;
    let qc_config = QcConfig::from_str(&raw.qc_config).wrap_err("When parsing QC config JSON")?;
    let virus_properties =
      VirusProperties::from_str(&raw.virus_properties).wrap_err("When parsing virus properties JSON")?;

    Ok(Self {
      ref_seq,
      gene_map,
      tree,
      qc_config,
      virus_properties,
    })
  }
}

#[derive(Clone, Debug, Serialize, Deserialize, schemars::JsonSchema)]
#[serde(rename_all = "camelCase")]
pub struct NextcladeParamsRaw {
  #[schemars(with = "String")]
  pub ref_seq: String,
  pub gene_map: String,
  pub tree: String,
  pub qc_config: String,
  pub virus_properties: String,
}

#[derive(Clone, Debug, Serialize, Deserialize, schemars::JsonSchema)]
#[serde(rename_all = "camelCase")]
pub struct AnalysisInput {
  pub qry_index: usize,
  pub qry_seq_name: String,
  pub qry_seq_str: String,
}

#[derive(Clone, Debug, Serialize, Deserialize, schemars::JsonSchema)]
#[serde(rename_all = "camelCase")]
pub struct AnalysisInitialData {
  gene_map: GeneMap,
  genome_size: usize,
  clade_node_attr_key_descs: Vec<CladeNodeAttrKeyDesc>,
  phenotype_attr_descs: Vec<PhenotypeAttrDesc>,
  aa_motifs_descs: Vec<AaMotifsDesc>,
  csv_column_config_default: CsvColumnConfig,
}

#[derive(Clone, Debug, Serialize, Deserialize, schemars::JsonSchema)]
#[serde(rename_all = "camelCase")]
pub struct AnalysisOutput {
  query: Vec<Nuc>,
  translation: Translation,
  analysis_result: NextcladeOutputs,
}

#[derive(Clone, Debug, Serialize, Deserialize, schemars::JsonSchema)]
#[serde(rename_all = "camelCase")]
pub struct NextcladeResult {
  pub index: usize,
  pub seq_name: String,
  pub result: Option<AnalysisOutput>,
  pub error: Option<String>,
}

pub struct Nextclade {
  ref_seq: Vec<Nuc>,
<<<<<<< HEAD
  ref_translation: Translation,
=======
  seed_index: CodonSpacedIndex,
  ref_peptides: Translation,
>>>>>>> bbf688ff
  aa_motifs_ref: AaMotifsMap,
  gene_map: GeneMap,
  primers: Vec<PcrPrimer>,
  graph: AuspiceGraph,
  qc_config: QcConfig,
  virus_properties: VirusProperties,
  gap_open_close_nuc: Vec<i32>,
  gap_open_close_aa: Vec<i32>,
  clade_node_attrs: Vec<CladeNodeAttrKeyDesc>,
  phenotype_attr_descs: Vec<PhenotypeAttrDesc>,
  aa_motifs_descs: Vec<AaMotifsDesc>,
  alignment_params: AlignPairwiseParams,
  tree_builder_params: TreeBuilderParams,
  include_nearest_node_info: bool,
}

impl Nextclade {
  pub fn new(params: NextcladeParams) -> Result<Self, Report> {
    let NextcladeParams {
      ref_seq,
      gene_map,
      tree,
      qc_config,
      virus_properties,
    } = params;

    let seed_index = CodonSpacedIndex::from_sequence(&ref_seq);

    let alignment_params = {
      let mut alignment_params = AlignPairwiseParams::default();
      // Merge alignment params coming from virus_properties into alignment_params
      if let Some(alignment_params_from_file) = &virus_properties.alignment_params {
        alignment_params.merge_opt(alignment_params_from_file.clone());
      }
      alignment_params
    };

    let tree_builder_params = {
      let mut tree_builder_params = TreeBuilderParams::default();
      // Merge alignment params coming from virus_properties into alignment_params
      if let Some(tree_builder_params_from_file) = &virus_properties.tree_builder_params {
        tree_builder_params.merge_opt(tree_builder_params_from_file.clone());
      }
      tree_builder_params
    };

    let gap_open_close_nuc = get_gap_open_close_scores_codon_aware(&ref_seq, &gene_map, &alignment_params);

    let gap_open_close_aa = get_gap_open_close_scores_flat(&ref_seq, &alignment_params);

    let ref_translation =
      translate_genes_ref(&ref_seq, &gene_map, &alignment_params).wrap_err("When translating reference genes")?;

    let aa_motifs_ref = find_aa_motifs(&virus_properties.aa_motifs, &ref_translation)?;

    let mut graph = convert_auspice_tree_to_graph(tree)?;
    graph_preprocess_in_place(&mut graph, &ref_seq, &ref_translation)?;
    let clade_node_attrs = graph.data.meta.clade_node_attr_descs().to_vec();

    let phenotype_attr_descs = get_phenotype_attr_descs(&virus_properties);

    let aa_motifs_descs = virus_properties.aa_motifs.clone();

    Ok(Self {
      ref_seq,
<<<<<<< HEAD
      ref_translation,
=======
      seed_index,
      ref_peptides: ref_translation,
>>>>>>> bbf688ff
      aa_motifs_ref,
      gene_map,
      primers: vec![], // FIXME
      graph,
      qc_config,
      virus_properties,
      gap_open_close_nuc,
      gap_open_close_aa,
      clade_node_attrs,
      phenotype_attr_descs,
      aa_motifs_descs,
      alignment_params,
      tree_builder_params,
      include_nearest_node_info: false, // Never emit nearest node info in web, to reduce output size
    })
  }

  #[inline]
  pub fn get_initial_data(&self) -> Result<AnalysisInitialData, Report> {
    Ok(AnalysisInitialData {
      gene_map: self.gene_map.clone(),
      genome_size: self.ref_seq.len(),
      clade_node_attr_key_descs: self.clade_node_attrs.clone(),
      phenotype_attr_descs: self.phenotype_attr_descs.clone(),
      aa_motifs_descs: self.aa_motifs_descs.clone(),
      csv_column_config_default: CsvColumnConfig::default(),
    })
  }

  pub fn run(&mut self, input: &FastaRecord) -> Result<NextcladeResult, Report> {
    let qry_seq = to_nuc_seq(&input.seq).wrap_err("When converting query sequence")?;

    match nextclade_run_one(
      input.index,
      &input.seq_name,
      &qry_seq,
      &self.ref_seq,
<<<<<<< HEAD
      &self.ref_translation,
=======
      &self.seed_index,
      &self.ref_peptides,
>>>>>>> bbf688ff
      &self.aa_motifs_ref,
      &self.gene_map,
      &self.primers,
      &self.graph,
      &self.qc_config,
      &self.virus_properties,
      &self.gap_open_close_nuc,
      &self.gap_open_close_aa,
      &self.alignment_params,
      self.include_nearest_node_info,
    ) {
      Ok((query, translation, analysis_result)) => Ok(NextcladeResult {
        index: input.index,
        seq_name: input.seq_name.clone(),
        result: Some(AnalysisOutput {
          query,
          translation,
          analysis_result,
        }),
        error: None,
      }),
      Err(err) => {
        let error = report_to_string(&err);
        Ok(NextcladeResult {
          index: input.index,
          seq_name: input.seq_name.clone(),
          result: None,
          error: Some(error),
        })
      }
    }
  }

  pub fn get_output_trees(&mut self, results: Vec<NextcladeOutputs>) -> Result<OutputTrees, Report> {
    graph_attach_new_nodes_in_place(&mut self.graph, results, self.ref_seq.len(), &self.tree_builder_params)?;
    let auspice = convert_graph_to_auspice_tree(&self.graph)?;
    let nwk = convert_graph_to_nwk_string(&self.graph)?;
    Ok(OutputTrees { auspice, nwk })
  }
}

#[derive(Debug, Clone, Serialize, Deserialize, JsonSchema)]
pub struct OutputTrees {
  auspice: AuspiceTree,
  nwk: String,
}<|MERGE_RESOLUTION|>--- conflicted
+++ resolved
@@ -109,12 +109,8 @@
 
 pub struct Nextclade {
   ref_seq: Vec<Nuc>,
-<<<<<<< HEAD
+  seed_index: CodonSpacedIndex,
   ref_translation: Translation,
-=======
-  seed_index: CodonSpacedIndex,
-  ref_peptides: Translation,
->>>>>>> bbf688ff
   aa_motifs_ref: AaMotifsMap,
   gene_map: GeneMap,
   primers: Vec<PcrPrimer>,
@@ -180,12 +176,8 @@
 
     Ok(Self {
       ref_seq,
-<<<<<<< HEAD
+      seed_index,
       ref_translation,
-=======
-      seed_index,
-      ref_peptides: ref_translation,
->>>>>>> bbf688ff
       aa_motifs_ref,
       gene_map,
       primers: vec![], // FIXME
@@ -223,12 +215,8 @@
       &input.seq_name,
       &qry_seq,
       &self.ref_seq,
-<<<<<<< HEAD
+      &self.seed_index,
       &self.ref_translation,
-=======
-      &self.seed_index,
-      &self.ref_peptides,
->>>>>>> bbf688ff
       &self.aa_motifs_ref,
       &self.gene_map,
       &self.primers,
