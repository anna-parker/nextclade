use crate::graph::edge::{Edge, GraphEdge, GraphEdgeKey};
use crate::graph::node::{GraphNode, GraphNodeKey, Node};
use crate::tree::tree::{
  AuspiceGraph, AuspiceGraphMeta, AuspiceTree, AuspiceTreeEdge, AuspiceTreeNode, DivergenceUnits, GraphTempData,
};
use crate::{make_error, make_internal_error, make_internal_report};
use eyre::{eyre, ContextCompat, Report, WrapErr};
use itertools::Itertools;
<<<<<<< HEAD
use num_traits::Float;
use std::collections::HashMap;

#[derive(Debug)]
#[allow(clippy::partial_pub_fields)]
pub struct Graph<N, E, D>
=======
use schemars::JsonSchema;
use serde::{Deserialize, Serialize};
use std::collections::HashMap;

pub type NodeEdgePair<N, E> = (Node<N>, Edge<E>);
pub type NodeEdgePayloadPair<N, E> = (N, E);

#[derive(Debug, Serialize, Deserialize, JsonSchema)]
pub struct Graph<N, E>
>>>>>>> 32d2454b
where
  N: GraphNode,
  E: GraphEdge,
{
  nodes: Vec<Node<N>>,
  edges: Vec<Edge<E>>,
  #[serde(skip)]
  roots: Vec<GraphNodeKey>,
  #[serde(skip)]
  leaves: Vec<GraphNodeKey>,
<<<<<<< HEAD
  pub data: D,
=======
  #[serde(flatten)]
  other: serde_json::Value,
>>>>>>> 32d2454b
}

impl<N, E, D> Graph<N, E, D>
where
  N: GraphNode,
  E: GraphEdge,
{
<<<<<<< HEAD
  pub const fn new(meta: D) -> Self {
=======
  pub fn new() -> Self {
>>>>>>> 32d2454b
    Self {
      nodes: Vec::new(),
      edges: Vec::new(),
      roots: vec![],
      leaves: vec![],
<<<<<<< HEAD
      data: meta,
=======
      other: serde_json::Value::default(),
>>>>>>> 32d2454b
    }
  }

  pub fn get_exactly_one_root(&self) -> Result<&Node<N>, Report> {
    if let &[one] = self.roots.as_slice() {
      self.get_node(one)
    } else {
      make_internal_error!(
        "Only trees with exactly one root are currently supported, but found '{}'",
        self.roots.len()
      )
    }
  }

  pub fn get_exactly_one_root_mut(&mut self) -> Result<&mut Node<N>, Report> {
    if let &[one] = self.roots.as_slice() {
      self.get_node_mut(one)
    } else {
      make_internal_error!(
        "Only trees with exactly one root are currently supported, but found '{}'",
        self.roots.len()
      )
    }
  }

  /// Retrieve ID of parent node, of a given node
  ///
  /// Assumes there is always only 0 or 1 parents
  pub fn parent_key_of<'n>(&'n self, node: &'n Node<N>) -> Option<GraphNodeKey> {
    self.iter_parent_keys_of(node).next()
  }

  /// Retrieve ID of parent node, of a node given its ID
  ///
  /// Assumes there is always only 0 or 1 parents
  pub fn parent_key_of_by_key(&self, node_key: GraphNodeKey) -> Option<GraphNodeKey> {
    let node = self.get_node(node_key).unwrap(); // FIXME
    self.parent_key_of(node)
  }

  /// Retrieve parent of a given node
  ///
  /// Assumes there is always only 0 or 1 parents
  pub fn parent_of<'n>(&'n self, node: &'n Node<N>) -> Option<&Node<N>> {
    self
      .parent_key_of(node)
      .map(|parent_key| self.get_node_or_crash(parent_key))
  }

  /// Retrieve parent node of a node given its ID
  ///
  /// Assumes there is always only 0 or 1 parents
  pub fn parent_of_by_key(&self, node_key: GraphNodeKey) -> Option<&Node<N>> {
    self
      .parent_key_of_by_key(node_key)
      .map(|parent_key| self.get_node_or_crash(parent_key))
  }

  /// Retrieve keys of parent nodes of a given node.
  pub fn iter_parent_keys_of<'n>(&'n self, node: &'n Node<N>) -> impl DoubleEndedIterator<Item = GraphNodeKey> + '_ {
    // Parents are the source nodes of inbound edges
    node
      .inbound()
      .iter()
      .filter_map(
        |edge_key| self.get_edge(*edge_key).ok(), // FIXME: ignores errors
      )
      .map(Edge::source)
  }

  /// Retrieve keys of child nodes of a given node.
  pub fn iter_child_keys_of<'n>(&'n self, node: &'n Node<N>) -> impl DoubleEndedIterator<Item = GraphNodeKey> + '_ {
    // Children are the target nodes of outbound edges
    node
      .outbound()
      .iter()
      .filter_map(
        |edge_key| self.get_edge(*edge_key).ok(), // FIXME: ignores errors
      )
      .map(Edge::target)
  }

  pub fn iter_child_keys_of_by_key(
    &self,
    node_key: GraphNodeKey,
  ) -> impl DoubleEndedIterator<Item = GraphNodeKey> + '_ {
    let node = self.get_node(node_key).unwrap();
    self.iter_child_keys_of(node)
  }

  /// Retrieve child nodes of a given node.
  pub fn iter_children_of<'n>(&'n self, node: &'n Node<N>) -> impl DoubleEndedIterator<Item = &Node<N>> {
    self
      .iter_child_keys_of(node)
      .map(|child_key| self.get_node_or_crash(child_key))
  }

  /// Retrieve child nodes of a node, given its key
  pub fn iter_children_of_by_key(&self, node_key: GraphNodeKey) -> impl DoubleEndedIterator<Item = &Node<N>> {
    self
      .iter_child_keys_of_by_key(node_key)
      .map(|child_key| self.get_node_or_crash(child_key))
  }

  pub fn get_node(&self, node_key: GraphNodeKey) -> Result<&Node<N>, Report> {
    self
      .nodes
      .get(node_key.as_usize())
      .ok_or_else(|| make_internal_report!("Node with id '{node_key}' expected to exist, but not found"))
  }

  fn get_node_or_crash(&self, node_key: GraphNodeKey) -> &Node<N> {
    self.get_node(node_key).unwrap()
  }

  pub fn get_node_mut(&mut self, node_key: GraphNodeKey) -> Result<&mut Node<N>, Report> {
    self
      .nodes
      .get_mut(node_key.as_usize())
      .ok_or_else(|| make_internal_report!("Node with id '{node_key}' expected to exist, but not found"))
  }

  pub fn get_edge(&self, edge_key: GraphEdgeKey) -> Result<&Edge<E>, Report> {
    self
      .edges
      .get(edge_key.as_usize())
      .ok_or_else(|| make_internal_report!("Edge with id '{edge_key}' expected to exist, but not found"))
  }

  pub fn get_edge_mut(&mut self, edge_key: GraphEdgeKey) -> Result<&mut Edge<E>, Report> {
    self
      .edges
      .get_mut(edge_key.as_usize())
      .ok_or_else(|| make_internal_report!("Edge with id '{edge_key}' expected to exist, but not found"))
  }

  #[inline]
  pub fn num_nodes(&self) -> usize {
    self.nodes.len()
  }

  #[inline]
  pub fn num_roots(&self) -> usize {
    self.roots.len()
  }

  #[inline]
  pub fn num_leaves(&self) -> usize {
    self.leaves.len()
  }

  /// Iterate nodes in unspecified order
  #[inline]
  pub fn iter_nodes(&self) -> impl Iterator<Item = &Node<N>> + '_ {
    self.nodes.iter()
  }

  /// Iterate nodes in unspecified order. Mutable version.
  #[inline]
  pub fn iter_nodes_mut(&mut self) -> impl Iterator<Item = &mut Node<N>> + '_ {
    self.nodes.iter_mut()
  }

  /// Iterate node payloads in unspecified order.
  #[inline]
  pub fn iter_node_payloads(&self) -> impl Iterator<Item = &N> + '_ {
    self.nodes.iter().map(Node::payload)
  }

  /// Iterate node payloads in unspecified order. Mutable version.
  #[inline]
  pub fn iter_node_payloads_mut(&mut self) -> impl Iterator<Item = &mut N> + '_ {
    self.nodes.iter_mut().map(Node::payload_mut)
  }

  // /// Iterate nodes in depth-first preorder fashion.
  // #[inline]
  // pub fn iter_depth_first_preorder(&self) -> Result<GraphDepthFirstPreorderIterator<'_, N, E, D>, Report> {
  //   GraphDepthFirstPreorderIterator::new(self)
  // }

  #[inline]
  pub fn iter_roots(&self) -> impl Iterator<Item = &Node<N>> + '_ {
    self.roots.iter().filter_map(
      |idx| self.get_node(*idx).ok(), // FIXME: ignores errors
    )
  }

  #[inline]
  pub fn iter_root_keys(&self) -> impl Iterator<Item = GraphNodeKey> + '_ {
    self.roots.iter().copied()
  }

  // FIXME
  //
  // #[inline]
  // pub fn iter_roots_mut(&mut self) -> impl Iterator<Item = &mut Node<N>> + '_ {
  //   self.roots.iter_mut().filter_map(|idx| self.get_node_mut(*idx))
  // }

  #[inline]
  pub fn iter_leaves(&self) -> impl Iterator<Item = &Node<N>> + '_ {
    self.leaves.iter().filter_map(
      |idx| self.get_node(*idx).ok(), // FIXME: ignores errors
    )
  }

  pub fn is_leaf_key(&self, key: GraphNodeKey) -> bool {
    self.leaves.contains(&key)
  }

  // FIXME
  //
  // #[inline]
  // pub fn iter_leaves_mut(&mut self) -> impl Iterator<Item = &mut Node<N>> + '_ {
  //   self.leaves.iter_mut().filter_map(|idx| self.get_node_mut(*idx))
  // }

  #[inline]
  pub fn iter_edges(&self) -> impl Iterator<Item = &Edge<E>> + '_ {
    self.edges.iter()
  }

  #[inline]
  pub fn iter_edges_mut(&mut self) -> impl Iterator<Item = &mut Edge<E>> + '_ {
    self.edges.iter_mut()
  }

  pub fn add_node(&mut self, node_payload: N) -> GraphNodeKey {
    let node_key = GraphNodeKey::new(self.nodes.len());
    let node = Node::new(node_key, node_payload);
    //add to leaves if has no outgoing edges
    if node.outbound().is_empty() {
      self.leaves.push(node_key);
    }
    self.nodes.push(node);
    node_key
  }

  /// Add a new edge to the graph.
  pub fn add_edge(
    &mut self,
    source_key: GraphNodeKey,
    target_key: GraphNodeKey,
    edge_payload: E,
  ) -> Result<(), Report> {
    if source_key == target_key {
      return make_error!(
        "When adding a graph edge {source_key}->{target_key}: Attempted to connect node {source_key} to itself."
      );
    }

    let edge_key = GraphEdgeKey::new(self.edges.len());
    let new_edge = Edge::new(edge_key, source_key, target_key, edge_payload);

    {
      let source = self
        .get_node(source_key)
        .wrap_err_with(|| format!("When adding a graph edge {source_key}->{target_key}"))?;

      let already_connected = source
        .outbound()
        .iter()
        .any(|edge| self.get_edge(*edge).unwrap().target() == target_key);

      if already_connected {
        return make_error!("When adding a graph edge {source_key}->{target_key}: Nodes {source_key} and {target_key} are already connected.");
      }

      self.edges.push(new_edge);
    }

    // Check if source is a leaf, if so remove from leaves
    if self.is_leaf_key(source_key) {
      self.leaves.retain(|&x| x != source_key);
    }

    {
      let source = self
        .get_node_mut(source_key)
        .wrap_err_with(|| format!("When adding a graph edge {source_key}->{target_key}"))?;
      source.outbound_mut().push(edge_key);
    }
    {
      let target = self
        .get_node_mut(target_key)
        .wrap_err_with(|| format!("When adding a graph edge {source_key}->{target_key}"))?;
      target.inbound_mut().push(edge_key);
    }
    Ok(())
  }

  pub fn remove_edge(&mut self, edge_key: GraphEdgeKey) -> Result<&Edge<E>, Report> {
    // Remove edge from source.outbound_edges
    {
      let source_key = self
        .get_edge(edge_key)
        .wrap_err_with(|| format!("When removing edge {edge_key}"))?
        .source();

      let source = self
        .get_node_mut(source_key)
        .wrap_err_with(|| format!("When removing edge {edge_key}"))?;

      source.outbound_mut().retain(|&x| x != edge_key);
    }

    // Remove edge from target.inbound_edges
    {
      let target_key = self
        .get_edge(edge_key)
        .wrap_err_with(|| format!("When removing edge {edge_key}"))?
        .target();

      let target = self
        .get_node_mut(target_key)
        .wrap_err_with(|| format!("When removing edge {edge_key}"))?;

      target.inbound_mut().retain(|&x| x != edge_key);
    }

    self
      .get_edge(edge_key)
      .wrap_err_with(|| format!("When removing edge {edge_key}"))
  }

  /// Given a new node ID and insertion target ID, insert a new node between target and the parent of the target
  ///
  /// Assumes there is always 0 or 1 parents.
  ///
  /// Assumes the new node ID points to an existing node. Use `.add_node()` to create a node.
  pub fn insert_node_before(
    &mut self,
    new_node_key: GraphNodeKey,    // New node being inserted.
    target_node_key: GraphNodeKey, // Target of the insertion. New node will be inserted BEFORE this node.
    edge_payload_left: E,
    edge_payload_right: E,
  ) -> Result<GraphNodeKey, Report> {
    let insert_before = self
      .get_node(target_node_key)
      .wrap_err_with(|| format!("When inserting a graph node {new_node_key} before node {target_node_key}"))?;

    match insert_before.inbound() {
      [] => {
        // This was a root node. It has no inbound edges, so no edges need to be removed.
        // The newly inserted node becomes a new root
        self.add_edge(new_node_key, target_node_key, edge_payload_right)?;
        Ok(())
      }
      [edge_key] => {
        // This was an internal or leaf node. First we remove inbound edge.
        let edge = self.remove_edge(*edge_key)?;

        // Add left edge: from parent to new node
        let parent_node_key = edge.source();
        self.add_edge(parent_node_key, new_node_key, edge_payload_left)?;

        // Add right edge: from new node to the insertion target node
        self.add_edge(new_node_key, target_node_key, edge_payload_right)?;

        Ok(())
      }
      _ => make_internal_error!("Multiple parent nodes are not supported")
        .wrap_err_with(|| format!("When inserting a graph node {new_node_key} before node {target_node_key}")),
    }?;

    self.build_ref()?;

    Ok(new_node_key)
  }

  pub fn build_ref(&mut self) -> Result<(), Report> {
    self.roots = self
      .nodes
      .iter()
      .filter_map(|node| {
        let node = node;
        node.is_root().then(|| node.key())
      })
      .collect_vec();

    self.leaves = self
      .nodes
      .iter()
      .filter_map(|node| {
        let node = node;
        node.is_leaf().then(|| node.key())
      })
      .collect_vec();

    Ok(())
  }

  pub fn build(mut self) -> Result<Graph<N, E, D>, Report> {
    self.build_ref()?;
    Ok(self)
  }

  pub fn get_ladderize_map(&self) -> Result<HashMap<GraphNodeKey, Vec<GraphEdgeKey>>, Report> {
    let root = self.get_exactly_one_root()?;
    let mut terminal_count_map = HashMap::<GraphNodeKey, usize>::new();
    self.get_terminal_number_map_recursive(root.key(), &mut terminal_count_map)?;
    let mut new_edge_order_map = HashMap::<GraphNodeKey, Vec<GraphEdgeKey>>::new();
    self.get_ladderize_map_recursive(root.key(), &terminal_count_map, &mut new_edge_order_map)?;
    Ok(new_edge_order_map)
  }

  pub fn get_terminal_number_map_recursive(
    &self,
    node_key: GraphNodeKey,
    terminal_count_map: &mut HashMap<GraphNodeKey, usize>,
  ) -> Result<(), Report> {
    let node = self.get_node(node_key).wrap_err("When preparing terminal number map")?;

    for child in self.iter_child_keys_of(node) {
      self.get_terminal_number_map_recursive(child, terminal_count_map)?;
    }

    if self.is_leaf_key(node_key) {
      terminal_count_map.insert(node_key, 1);
    } else {
      let mut num_terminals = 0;
      for child in self.iter_child_keys_of(node) {
        let child_terminals = terminal_count_map.get(&child).unwrap();
        num_terminals += child_terminals;
      }
      terminal_count_map.insert(node_key, num_terminals);
    }

    Ok(())
  }

  pub fn get_ladderize_map_recursive(
    &self,
    node_key: GraphNodeKey,
    terminal_count_map: &HashMap<GraphNodeKey, usize>,
    new_edge_order_map: &mut HashMap<GraphNodeKey, Vec<GraphEdgeKey>>,
  ) -> Result<(), Report> {
    let node = self.get_node(node_key).wrap_err("When preparing ladderize map")?;

    let pre_outbound_order = node.outbound().iter().copied().collect_vec();
    let order_outbound_nodes = pre_outbound_order
      .iter()
      .map(|edge_key| self.get_edge(*edge_key).expect("Node not found").target())
      .map(|node_key| terminal_count_map.get(&node_key).expect("Node not found"))
      .collect_vec();

    let mut zipped = pre_outbound_order
      .into_iter()
      .zip(order_outbound_nodes.into_iter())
      .collect::<Vec<_>>();
    zipped.sort_by(|&(_, a), &(_, b)| a.cmp(b));

    let sorted_outbound: Vec<GraphEdgeKey> = zipped.into_iter().map(|(a, _)| a).collect();
    new_edge_order_map.insert(node_key, sorted_outbound);

    for child in self.iter_child_keys_of(node) {
      self.get_ladderize_map_recursive(child, terminal_count_map, new_edge_order_map)?;
    }

    Ok(())
  }

  pub fn ladderize_tree(&mut self) -> Result<(), Report> {
    let new_edge_order_map = self.get_ladderize_map()?;
    let node_key = self.roots[0];
    self.ladderize_tree_recursive(node_key, &new_edge_order_map)
  }

  fn ladderize_tree_recursive(
    &mut self,
    node_key: GraphNodeKey,
    new_edge_order_map: &HashMap<GraphNodeKey, Vec<GraphEdgeKey>>,
  ) -> Result<(), Report> {
    let node = self
      .get_node_mut(node_key)
      .wrap_err_with(|| eyre!("Node with key {node_key} not found in graph"))?;

    let new_edge_order = new_edge_order_map
      .get(&node_key)
      .wrap_err_with(|| eyre!("Node with key {node_key} not found in edge order map"))?;

    node.outbound_mut().clear();
    for edge_key in new_edge_order {
      node.outbound_mut().push(*edge_key);
    }
    for edge_key in new_edge_order {
      self.ladderize_tree_recursive(
        self.get_edge(*edge_key).expect("Edge not found").target(),
        new_edge_order_map,
      )?;
    }

    Ok(())
  }
}

impl Graph<AuspiceTreeNode, AuspiceTreeEdge, AuspiceGraphMeta> {
  pub fn to_auspice_tree(&self) -> Result<AuspiceTree, Report> {
    convert_graph_to_auspice_tree(self)
  }

  pub fn from_auspice_tree(tree: AuspiceTree) -> Result<AuspiceGraph, Report> {
    convert_auspice_tree_to_graph(tree)
  }
}

pub fn convert_graph_to_auspice_tree(graph: &AuspiceGraph) -> Result<AuspiceTree, Report> {
  let root = graph.get_exactly_one_root()?;
  let tree = convert_graph_to_auspice_tree_recursive(graph, root)?;
  Ok(AuspiceTree {
    meta: graph.data.meta.clone(),
    tree,
    other: serde_json::Value::default(),
  })
}

fn convert_graph_to_auspice_tree_recursive(
  graph: &AuspiceGraph,
  node: &Node<AuspiceTreeNode>,
) -> Result<AuspiceTreeNode, Report> {
  let mut payload = node.payload().clone();

  payload.children = graph
    .iter_children_of(node)
    .map(|child| convert_graph_to_auspice_tree_recursive(graph, child))
    .collect::<Result<Vec<AuspiceTreeNode>, Report>>()?;

  Ok(payload)
}

pub fn convert_auspice_tree_to_graph(tree: AuspiceTree) -> Result<AuspiceGraph, Report> {
  // TODO: Avoid another full tree iteration by merging this one into the main pass
  let max_divergence = get_max_divergence_recursively(&tree.tree);

  let mut graph = AuspiceGraph::new(AuspiceGraphMeta {
    meta: tree.meta,
    tmp: GraphTempData {
      max_divergence,
      // TODO: Use auspice extension field to pass info on divergence units, rather than guess
      divergence_units: DivergenceUnits::guess_from_max_divergence(max_divergence),
    },
    other: serde_json::Value::default(),
  });

  convert_auspice_tree_to_graph_recursive(&tree.tree, &mut graph)?;

  graph.build()
}

fn convert_auspice_tree_to_graph_recursive(
  node: &AuspiceTreeNode,
  graph: &mut AuspiceGraph,
) -> Result<GraphNodeKey, Report> {
  let graph_node_key = graph.add_node(node.clone());
  let graph_node = graph.get_node_mut(graph_node_key)?;
  graph_node.payload_mut().tmp.id = graph_node.key();

  for child in &node.children {
    let graph_child_key = convert_auspice_tree_to_graph_recursive(child, graph)?;
    graph.add_edge(graph_node_key, graph_child_key, AuspiceTreeEdge::new())?;
  }

  Ok(graph_node_key)
}

fn get_max_divergence_recursively(node: &AuspiceTreeNode) -> f64 {
  let div = node.node_attrs.div.unwrap_or(-f64::infinity());

  let mut child_div = -f64::infinity();
  node.children.iter().for_each(|child| {
    child_div = child_div.max(get_max_divergence_recursively(child));
  });

  div.max(child_div)
}<|MERGE_RESOLUTION|>--- conflicted
+++ resolved
@@ -1,19 +1,13 @@
 use crate::graph::edge::{Edge, GraphEdge, GraphEdgeKey};
 use crate::graph::node::{GraphNode, GraphNodeKey, Node};
+use crate::io::json::is_json_value_null;
 use crate::tree::tree::{
   AuspiceGraph, AuspiceGraphMeta, AuspiceTree, AuspiceTreeEdge, AuspiceTreeNode, DivergenceUnits, GraphTempData,
 };
 use crate::{make_error, make_internal_error, make_internal_report};
 use eyre::{eyre, ContextCompat, Report, WrapErr};
 use itertools::Itertools;
-<<<<<<< HEAD
 use num_traits::Float;
-use std::collections::HashMap;
-
-#[derive(Debug)]
-#[allow(clippy::partial_pub_fields)]
-pub struct Graph<N, E, D>
-=======
 use schemars::JsonSchema;
 use serde::{Deserialize, Serialize};
 use std::collections::HashMap;
@@ -22,8 +16,8 @@
 pub type NodeEdgePayloadPair<N, E> = (N, E);
 
 #[derive(Debug, Serialize, Deserialize, JsonSchema)]
-pub struct Graph<N, E>
->>>>>>> 32d2454b
+#[allow(clippy::partial_pub_fields)]
+pub struct Graph<N, E, D>
 where
   N: GraphNode,
   E: GraphEdge,
@@ -34,12 +28,10 @@
   roots: Vec<GraphNodeKey>,
   #[serde(skip)]
   leaves: Vec<GraphNodeKey>,
-<<<<<<< HEAD
+  #[serde(skip_serializing_if = "is_json_value_null")]
   pub data: D,
-=======
   #[serde(flatten)]
   other: serde_json::Value,
->>>>>>> 32d2454b
 }
 
 impl<N, E, D> Graph<N, E, D>
@@ -47,21 +39,14 @@
   N: GraphNode,
   E: GraphEdge,
 {
-<<<<<<< HEAD
-  pub const fn new(meta: D) -> Self {
-=======
-  pub fn new() -> Self {
->>>>>>> 32d2454b
+  pub fn new(meta: D) -> Self {
     Self {
       nodes: Vec::new(),
       edges: Vec::new(),
       roots: vec![],
       leaves: vec![],
-<<<<<<< HEAD
       data: meta,
-=======
       other: serde_json::Value::default(),
->>>>>>> 32d2454b
     }
   }
 
