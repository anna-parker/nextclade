--- conflicted
+++ resolved
@@ -31,21 +31,8 @@
   .wrap_err_with(|| format!("When ensuring parent directory for '{filepath:#?}'"))
 }
 
-<<<<<<< HEAD
-pub fn filename(filepath: impl AsRef<Path>) -> Result<String, Report> {
-  let filepath = filepath.as_ref();
-  Ok(
-    filepath
-      .file_name()
-      .ok_or_else(|| eyre!("Cannot get file name of {filepath:#?}"))?
-      .to_str()
-      .ok_or_else(|| eyre!("Cannot convert file name to string, when getting file name of {filepath:#?}"))?
-      .to_owned(),
-  )
-=======
 pub fn filename_maybe(filepath: impl AsRef<Path>) -> Option<String> {
   filepath.as_ref().file_name()?.to_str()?.to_owned().into()
->>>>>>> 867c5a56
 }
 
 pub fn basename(filepath: impl AsRef<Path>) -> Result<String, Report> {
