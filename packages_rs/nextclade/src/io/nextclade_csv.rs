use crate::align::insertions_strip::{AaIns, Insertion};
use crate::analyze::aa_sub_full::{AaDelFull, AaSubFull};
<<<<<<< HEAD
use crate::analyze::letter_ranges::{GeneAaRange, NucRange};
=======
use crate::analyze::find_aa_motifs::AaMotif;
use crate::analyze::letter_ranges::NucRange;
>>>>>>> ffec7579
use crate::analyze::nuc_sub::{NucSub, NucSubLabeled};
use crate::analyze::nuc_sub_full::{NucDelFull, NucSubFull};
use crate::analyze::pcr_primer_changes::PcrPrimerChange;
use crate::io::aa::{from_aa_seq, Aa};
use crate::io::csv::{CsvVecFileWriter, CsvVecWriter, VecWriter};
use crate::io::nuc::{from_nuc, from_nuc_seq, Nuc};
use crate::qc::qc_config::StopCodonLocation;
use crate::qc::qc_rule_snp_clusters::ClusteredSnp;
use crate::translate::frame_shifts_translate::FrameShift;
use crate::translate::translate_genes::Translation;
use crate::types::outputs::{
  combine_outputs_and_errors_sorted, NextcladeErrorOutputs, NextcladeOutputOrError, NextcladeOutputs, PeptideWarning,
  PhenotypeValue,
};
use crate::utils::error::report_to_string;
use crate::utils::num::is_int;
use crate::utils::range::Range;
use crate::{make_error, o};
use edit_distance::edit_distance;
use eyre::Report;
use indexmap::{indexmap, IndexMap};
use itertools::{chain, Either, Itertools};
use lazy_static::lazy_static;
use regex::internal::Input;
use serde::{Deserialize, Serialize};
use std::borrow::Cow;
use std::fmt::Display;
use std::io::Write;
use std::path::Path;
use std::str::FromStr;
use strum;
use strum::VariantNames;
use strum_macros::{Display, EnumString, EnumVariantNames};

// List of categories of CSV columns
#[derive(Clone, Debug, Display, Eq, PartialEq, Serialize, Deserialize, Hash, EnumString, EnumVariantNames)]
#[serde(rename_all = "kebab-case")]
#[strum(serialize_all = "kebab-case")]
pub enum CsvColumnCategory {
  All,
  General,
  RefMuts,
  PrivMuts,
  ErrsWarns,
  Qc,
  Primers,
  Dynamic,
}

<<<<<<< HEAD
/// List of headers in the resulting CSV or TSV file. Order is important!
static NEXTCLADE_CSV_HEADERS: &[&str] = &[
  "seqName",
  "clade",
  "qc.overallScore",
  "qc.overallStatus",
  "totalSubstitutions",
  "totalDeletions",
  "totalInsertions",
  "totalFrameShifts",
  "totalAminoacidSubstitutions",
  "totalAminoacidDeletions",
  "totalAminoacidInsertions",
  "totalMissing",
  "totalNonACGTNs",
  "totalPcrPrimerChanges",
  "substitutions",
  "deletions",
  "insertions",
  "privateNucMutations.reversionSubstitutions",
  "privateNucMutations.labeledSubstitutions",
  "privateNucMutations.unlabeledSubstitutions",
  "privateNucMutations.totalReversionSubstitutions",
  "privateNucMutations.totalLabeledSubstitutions",
  "privateNucMutations.totalUnlabeledSubstitutions",
  "privateNucMutations.totalPrivateSubstitutions",
  "frameShifts",
  "aaSubstitutions",
  "aaDeletions",
  "aaInsertions",
  "unknownAaRanges",
  "totalUnknownAa",
  "missing",
  "nonACGTNs",
  "pcrPrimerChanges",
  "alignmentScore",
  "alignmentStart",
  "alignmentEnd",
  "coverage",
  "qc.missingData.missingDataThreshold",
  "qc.missingData.score",
  "qc.missingData.status",
  "qc.missingData.totalMissing",
  "qc.mixedSites.mixedSitesThreshold",
  "qc.mixedSites.score",
  "qc.mixedSites.status",
  "qc.mixedSites.totalMixedSites",
  "qc.privateMutations.cutoff",
  "qc.privateMutations.excess",
  "qc.privateMutations.score",
  "qc.privateMutations.status",
  "qc.privateMutations.total",
  "qc.snpClusters.clusteredSNPs",
  "qc.snpClusters.score",
  "qc.snpClusters.status",
  "qc.snpClusters.totalSNPs",
  "qc.frameShifts.frameShifts",
  "qc.frameShifts.totalFrameShifts",
  "qc.frameShifts.frameShiftsIgnored",
  "qc.frameShifts.totalFrameShiftsIgnored",
  "qc.frameShifts.score",
  "qc.frameShifts.status",
  "qc.stopCodons.stopCodons",
  "qc.stopCodons.totalStopCodons",
  "qc.stopCodons.score",
  "qc.stopCodons.status",
  "isReverseComplement",
  "failedGenes",
  "warnings",
  "errors",
];

fn prepare_headers(custom_node_attr_keys: &[String], phenotype_attr_keys: &[String]) -> Vec<String> {
  let mut headers: Vec<String> = NEXTCLADE_CSV_HEADERS
    .iter()
=======
pub type CsvColumnConfigMap = IndexMap<CsvColumnCategory, IndexMap<String, bool>>;

// Configuration for enabling/disabling CSV columns or categories of them
#[derive(Clone, Debug, Eq, PartialEq, Serialize, Deserialize)]
#[serde(rename_all = "camelCase")]
pub struct CsvColumnConfig {
  pub categories: CsvColumnConfigMap,
  pub individual: Vec<String>,
  pub include_dynamic: bool,
}

impl CsvColumnConfig {
  pub fn new(output_columns_selection: &[String]) -> Result<Self, Report> {
    let (categories, individual): (Vec<CsvColumnCategory>, Vec<String>) = output_columns_selection
      .iter()
      .partition_map(|candidate| match CsvColumnCategory::from_str(candidate) {
        Ok(category) => Either::Left(category),
        Err(_) => Either::Right(candidate.clone()),
      });

    individual.iter().try_for_each(|header| {
      if !CSV_POSSIBLE_COLUMNS.contains(header) && !CSV_POSSIBLE_CATEGORIES.contains(header) {
        let categories = CSV_POSSIBLE_CATEGORIES.join(", ");
        let individual = CSV_POSSIBLE_COLUMNS.join(", ");

        let suggestions = CSV_POSSIBLE_CATEGORIES.iter().chain(CSV_POSSIBLE_COLUMNS.iter())
          .filter_map(|candidate| {
          let distance = edit_distance(candidate, header);
          (distance < 3).then_some((candidate, distance))
        }).sorted_by_key(|(_, distance)| *distance).map(|(candidate, _)| candidate).join(", ");

        let suggestion_text = if suggestions.is_empty() { Cow::from("") } else { Cow::from(format!("\n\n  Did you mean: {suggestions}?")) };

        make_error!("Output columns selection: unknown column or category name '{header}'.\n\nPossible categories:\n    {categories}\n\nPossible individual columns:\n    {individual}{suggestion_text}")
      } else {
        Ok(())
      }
    })?;

    if output_columns_selection.is_empty() || categories.contains(&CsvColumnCategory::All) {
      Ok(Self::default())
    } else {
      let include_dynamic = categories.contains(&CsvColumnCategory::Dynamic);

      let categories = categories
        .into_iter()
        .filter(|category| !matches!(category, CsvColumnCategory::Dynamic)) // Dynamic columns are handled specially
        .map(|category| {
          let columns = CSV_COLUMN_CONFIG_MAP_DEFAULT.get(&category).unwrap().clone();
          (category, columns)
        })
        .collect();

      Ok(Self {
        categories,
        individual,
        include_dynamic,
      })
    }
  }
}

impl Default for CsvColumnConfig {
  fn default() -> Self {
    Self {
      categories: CSV_COLUMN_CONFIG_MAP_DEFAULT.clone(),
      individual: vec![],
      include_dynamic: true,
    }
  }
}

lazy_static! {
  // Default configuration and layout of CSV column categories
  pub static ref CSV_COLUMN_CONFIG_MAP_DEFAULT: CsvColumnConfigMap = indexmap! {
    CsvColumnCategory::General => indexmap! {
      o!("clade") => true,
      o!("qc.overallScore") => true,
      o!("qc.overallStatus") => true,
      o!("totalSubstitutions") => true,
      o!("totalDeletions") => true,
      o!("totalInsertions") => true,
      o!("totalFrameShifts") => true,
      o!("totalMissing") => true,
      o!("totalNonACGTNs") => true,
      o!("totalAminoacidSubstitutions") => true,
      o!("totalAminoacidDeletions") => true,
      o!("totalAminoacidInsertions") => true,
      o!("alignmentScore") => true,
      o!("alignmentStart") => true,
      o!("alignmentEnd") => true,
      o!("coverage") => true,
      o!("isReverseComplement") => true,
    },
    CsvColumnCategory::RefMuts => indexmap! {
      o!("substitutions") => true,
      o!("deletions") => true,
      o!("insertions") => true,
      o!("frameShifts") => true,
      o!("aaSubstitutions") => true,
      o!("aaDeletions") => true,
      o!("aaInsertions") => true,
    },
    CsvColumnCategory::PrivMuts => indexmap! {
      o!("privateNucMutations.reversionSubstitutions") => true,
      o!("privateNucMutations.labeledSubstitutions") => true,
      o!("privateNucMutations.unlabeledSubstitutions") => true,
      o!("privateNucMutations.totalReversionSubstitutions") => true,
      o!("privateNucMutations.totalLabeledSubstitutions") => true,
      o!("privateNucMutations.totalUnlabeledSubstitutions") => true,
      o!("privateNucMutations.totalPrivateSubstitutions") => true,
    },
    CsvColumnCategory::Qc => indexmap! {
      o!("missing") => true,
      o!("nonACGTNs") => true,
      o!("qc.overallScore") => true,
      o!("qc.overallStatus") => true,
      o!("qc.missingData.missingDataThreshold") => true,
      o!("qc.missingData.score") => true,
      o!("qc.missingData.status") => true,
      o!("qc.missingData.totalMissing") => true,
      o!("qc.mixedSites.mixedSitesThreshold") => true,
      o!("qc.mixedSites.score") => true,
      o!("qc.mixedSites.status") => true,
      o!("qc.mixedSites.totalMixedSites") => true,
      o!("qc.privateMutations.cutoff") => true,
      o!("qc.privateMutations.excess") => true,
      o!("qc.privateMutations.score") => true,
      o!("qc.privateMutations.status") => true,
      o!("qc.privateMutations.total") => true,
      o!("qc.snpClusters.clusteredSNPs") => true,
      o!("qc.snpClusters.score") => true,
      o!("qc.snpClusters.status") => true,
      o!("qc.snpClusters.totalSNPs") => true,
      o!("qc.frameShifts.frameShifts") => true,
      o!("qc.frameShifts.totalFrameShifts") => true,
      o!("qc.frameShifts.frameShiftsIgnored") => true,
      o!("qc.frameShifts.totalFrameShiftsIgnored") => true,
      o!("qc.frameShifts.score") => true,
      o!("qc.frameShifts.status") => true,
      o!("qc.stopCodons.stopCodons") => true,
      o!("qc.stopCodons.totalStopCodons") => true,
      o!("qc.stopCodons.score") => true,
      o!("qc.stopCodons.status") => true,
    },
    CsvColumnCategory::Primers => indexmap! {
      o!("totalPcrPrimerChanges") => true,
      o!("pcrPrimerChanges") => true,
    },
    CsvColumnCategory::ErrsWarns => indexmap! {
      o!("failedGenes") => true,
      o!("warnings") => true,
      o!("errors") => true,
    }
  };

  pub static ref CSV_POSSIBLE_CATEGORIES: Vec<String> = CsvColumnCategory::VARIANTS.iter()
>>>>>>> ffec7579
    .copied()
    .map(String::from)
    .collect_vec();

  pub static ref CSV_POSSIBLE_COLUMNS: Vec<String> = CSV_COLUMN_CONFIG_MAP_DEFAULT
    .iter()
    .flat_map(|(_, columns)| columns.iter())
    .map(|(column, _)| column.clone())
    .collect_vec();
}

fn prepare_headers(
  custom_node_attr_keys: &[String],
  phenotype_attr_keys: &[String],
  aa_motifs_keys: &[String],
  column_config: &CsvColumnConfig,
) -> Vec<String> {
  // Get names of enabled columns
  let mut headers = {
    let mandatory_headers = vec!["index", "seqName"].into_iter();

    let category_headers = column_config
      .categories
      .iter()
      .flat_map(|(_, columns)| columns.iter())
      .filter(|(column, enabled)| **enabled)
      .map(|(column, _)| column.as_str());

    let individual_headers = column_config.individual.iter().map(String::as_str);

    chain![mandatory_headers, category_headers, individual_headers]
      .unique()
      .map(String::from)
      .collect_vec()
  };

  if column_config.include_dynamic {
    // Insert dynamic columns after this column index
    let mut insert_custom_cols_at_index = headers
      .iter()
      .position(|header| header == "clade")
      .unwrap_or_else(|| headers.len().saturating_sub(1));

    custom_node_attr_keys.iter().rev().for_each(|key| {
      headers.insert(insert_custom_cols_at_index + 1, key.clone());
    });
    insert_custom_cols_at_index += custom_node_attr_keys.len();

    phenotype_attr_keys.iter().rev().for_each(|key| {
      headers.insert(insert_custom_cols_at_index + 1, key.clone());
    });
    insert_custom_cols_at_index += phenotype_attr_keys.len();

    aa_motifs_keys.iter().rev().for_each(|key| {
      headers.insert(insert_custom_cols_at_index + 1, key.clone());
      insert_custom_cols_at_index += aa_motifs_keys.len();
    });
  }

  headers
}

/// Writes content of nextclade.csv and nextclade.tsv files (but not necessarily files themselves - writer is generic)
pub struct NextcladeResultsCsvWriter<W: VecWriter> {
  writer: W,
  headers: Vec<String>,
  row: Vec<String>,
}

impl<W: VecWriter> NextcladeResultsCsvWriter<W> {
  pub fn new(writer: W, headers: &[String]) -> Result<Self, Report> {
    let row = vec!["".to_owned(); headers.len()];
    Ok(Self {
      writer,
      headers: headers.to_vec(),
      row,
    })
  }

  /// Writes one row into nextclade.csv or .tsv file
  pub fn write(&mut self, nextclade_outputs: &NextcladeOutputs) -> Result<(), Report> {
    const ARRAY_ITEM_DELIMITER: &str = ",";

    let NextcladeOutputs {
      index,
      seq_name,
      substitutions,
      total_substitutions,
      deletions,
      total_deletions,
      insertions,
      total_insertions,
      missing,
      total_missing,
      non_acgtns,
      total_non_acgtns,
      frame_shifts,
      total_frame_shifts,
      aa_substitutions,
      total_aminoacid_substitutions,
      aa_deletions,
      total_aminoacid_deletions,
      aa_insertions,
      total_aminoacid_insertions,
      unknown_aa_ranges,
      total_unknown_aa,
      alignment_start,
      alignment_end,
      alignment_score,
      pcr_primer_changes,
      total_pcr_primer_changes,
      clade,
      private_nuc_mutations,
      // private_aa_mutations,
      missing_genes,
      // divergence,
      coverage,
      phenotype_values,
      qc,
      custom_node_attributes,
      is_reverse_complement,
      warnings,
      aa_motifs,
      aa_motifs_changes,
      ..
    } = nextclade_outputs;

    custom_node_attributes
      .iter()
      .try_for_each(|(key, val)| self.add_entry(key, &val))?;

    if let Some(phenotype_values) = phenotype_values {
      phenotype_values
        .iter()
        .try_for_each(|PhenotypeValue { name, value, .. }| self.add_entry(name, &value))?;
    }

    aa_motifs
      .iter()
      .try_for_each(|(name, motifs)| self.add_entry(name, &format_aa_motifs(motifs)))?;

    self.add_entry("index", index)?;
    self.add_entry("seqName", seq_name)?;

    self.add_entry("clade", clade)?;
    self.add_entry("qc.overallScore", &format_qc_score(qc.overall_score))?;
    self.add_entry("qc.overallStatus", &qc.overall_status.to_string())?;
    self.add_entry("totalSubstitutions", &total_substitutions.to_string())?;
    self.add_entry("totalDeletions", &total_deletions.to_string())?;
    self.add_entry("totalInsertions", &total_insertions.to_string())?;
    self.add_entry("totalFrameShifts", &total_frame_shifts.to_string())?;
    self.add_entry(
      "totalAminoacidSubstitutions",
      &total_aminoacid_substitutions.to_string(),
    )?;
    self.add_entry("totalAminoacidDeletions", &total_aminoacid_deletions.to_string())?;
    self.add_entry("totalAminoacidInsertions", &total_aminoacid_insertions.to_string())?;
    self.add_entry("totalUnknownAa", &total_unknown_aa.to_string())?;
    self.add_entry("totalMissing", &total_missing.to_string())?;
    self.add_entry("totalNonACGTNs", &total_non_acgtns.to_string())?;
    self.add_entry("totalPcrPrimerChanges", &total_pcr_primer_changes.to_string())?;
    self.add_entry(
      "substitutions",
      &format_nuc_substitutions(substitutions, ARRAY_ITEM_DELIMITER),
    )?;
    self.add_entry("deletions", &format_nuc_deletions(deletions, ARRAY_ITEM_DELIMITER))?;
    self.add_entry("insertions", &format_nuc_insertions(insertions, ARRAY_ITEM_DELIMITER))?;
    self.add_entry(
      "privateNucMutations.reversionSubstitutions",
      &format_nuc_substitutions_minimal(&private_nuc_mutations.reversion_substitutions, ARRAY_ITEM_DELIMITER),
    )?;
    self.add_entry(
      "privateNucMutations.labeledSubstitutions",
      &format_nuc_substitutions_labeled(&private_nuc_mutations.labeled_substitutions, ARRAY_ITEM_DELIMITER),
    )?;
    self.add_entry(
      "privateNucMutations.unlabeledSubstitutions",
      &format_nuc_substitutions_minimal(&private_nuc_mutations.unlabeled_substitutions, ARRAY_ITEM_DELIMITER),
    )?;
    self.add_entry(
      "privateNucMutations.totalReversionSubstitutions",
      &private_nuc_mutations.total_reversion_substitutions.to_string(),
    )?;
    self.add_entry(
      "privateNucMutations.totalLabeledSubstitutions",
      &private_nuc_mutations.total_labeled_substitutions.to_string(),
    )?;
    self.add_entry(
      "privateNucMutations.totalUnlabeledSubstitutions",
      &private_nuc_mutations.total_unlabeled_substitutions.to_string(),
    )?;
    self.add_entry(
      "privateNucMutations.totalPrivateSubstitutions",
      &private_nuc_mutations.total_private_substitutions.to_string(),
    )?;
    self.add_entry("frameShifts", &format_frame_shifts(frame_shifts, ARRAY_ITEM_DELIMITER))?;
    self.add_entry(
      "aaSubstitutions",
      &format_aa_substitutions(aa_substitutions, ARRAY_ITEM_DELIMITER),
    )?;
    self.add_entry("aaDeletions", &format_aa_deletions(aa_deletions, ARRAY_ITEM_DELIMITER))?;
    self.add_entry(
      "aaInsertions",
      &format_aa_insertions(aa_insertions, ARRAY_ITEM_DELIMITER),
    )?;
    self.add_entry(
      "unknownAaRanges",
      &format_unknown_aa_ranges(unknown_aa_ranges, ARRAY_ITEM_DELIMITER),
    )?;
    self.add_entry("missing", &format_missings(missing, ARRAY_ITEM_DELIMITER))?;
    self.add_entry("nonACGTNs", &format_non_acgtns(non_acgtns, ARRAY_ITEM_DELIMITER))?;
    self.add_entry(
      "pcrPrimerChanges",
      &format_pcr_primer_changes(pcr_primer_changes, ARRAY_ITEM_DELIMITER),
    )?;
    self.add_entry("alignmentScore", &alignment_score)?;
    self.add_entry("alignmentStart", &(alignment_start + 1).to_string())?;
    self.add_entry("alignmentEnd", &alignment_end.to_string())?;
    self.add_entry("coverage", coverage)?;
    self.add_entry_maybe(
      "qc.missingData.missingDataThreshold",
      qc.missing_data.as_ref().map(|md| md.missing_data_threshold.to_string()),
    )?;
    self.add_entry_maybe(
      "qc.missingData.score",
      qc.missing_data.as_ref().map(|md| format_qc_score(md.score)),
    )?;
    self.add_entry_maybe(
      "qc.missingData.status",
      qc.missing_data.as_ref().map(|md| md.status.to_string()),
    )?;
    self.add_entry_maybe(
      "qc.missingData.totalMissing",
      qc.missing_data.as_ref().map(|md| md.total_missing.to_string()),
    )?;
    self.add_entry_maybe(
      "qc.mixedSites.mixedSitesThreshold",
      qc.mixed_sites.as_ref().map(|ms| ms.mixed_sites_threshold.to_string()),
    )?;
    self.add_entry_maybe(
      "qc.mixedSites.score",
      qc.mixed_sites.as_ref().map(|ms| format_qc_score(ms.score)),
    )?;
    self.add_entry_maybe(
      "qc.mixedSites.status",
      qc.mixed_sites.as_ref().map(|ms| ms.status.to_string()),
    )?;
    self.add_entry_maybe(
      "qc.mixedSites.totalMixedSites",
      qc.mixed_sites.as_ref().map(|ms| ms.total_mixed_sites.to_string()),
    )?;
    self.add_entry_maybe(
      "qc.privateMutations.cutoff",
      qc.private_mutations.as_ref().map(|pm| pm.cutoff.to_string()),
    )?;
    self.add_entry_maybe(
      "qc.privateMutations.excess",
      qc.private_mutations.as_ref().map(|pm| pm.excess.to_string()),
    )?;
    self.add_entry_maybe(
      "qc.privateMutations.score",
      qc.private_mutations.as_ref().map(|pm| format_qc_score(pm.score)),
    )?;
    self.add_entry_maybe(
      "qc.privateMutations.status",
      qc.private_mutations.as_ref().map(|pm| pm.status.to_string()),
    )?;
    self.add_entry_maybe(
      "qc.privateMutations.total",
      qc.private_mutations.as_ref().map(|pm| pm.weighted_total.to_string()),
    )?;
    self.add_entry_maybe(
      "qc.snpClusters.clusteredSNPs",
      qc.snp_clusters
        .as_ref()
        .map(|sc| format_clustered_snps(&sc.clustered_snps, ARRAY_ITEM_DELIMITER)),
    )?;
    self.add_entry_maybe(
      "qc.snpClusters.score",
      qc.snp_clusters.as_ref().map(|sc| format_qc_score(sc.score)),
    )?;
    self.add_entry_maybe(
      "qc.snpClusters.status",
      qc.snp_clusters.as_ref().map(|sc| sc.status.to_string()),
    )?;
    self.add_entry_maybe(
      "qc.snpClusters.totalSNPs",
      qc.snp_clusters.as_ref().map(|sc| sc.total_snps.to_string()),
    )?;
    self.add_entry_maybe(
      "qc.frameShifts.frameShifts",
      qc.frame_shifts
        .as_ref()
        .map(|fs| format_frame_shifts(&fs.frame_shifts, ARRAY_ITEM_DELIMITER)),
    )?;
    self.add_entry_maybe(
      "qc.frameShifts.totalFrameShifts",
      qc.frame_shifts.as_ref().map(|fs| fs.total_frame_shifts.to_string()),
    )?;
    self.add_entry_maybe(
      "qc.frameShifts.frameShiftsIgnored",
      qc.frame_shifts
        .as_ref()
        .map(|fs| format_frame_shifts(&fs.frame_shifts_ignored, ARRAY_ITEM_DELIMITER)),
    )?;
    self.add_entry_maybe(
      "qc.frameShifts.totalFrameShiftsIgnored",
      qc.frame_shifts
        .as_ref()
        .map(|fs| fs.total_frame_shifts_ignored.to_string()),
    )?;
    self.add_entry_maybe(
      "qc.frameShifts.score",
      qc.frame_shifts.as_ref().map(|fs| format_qc_score(fs.score)),
    )?;
    self.add_entry_maybe(
      "qc.frameShifts.status",
      qc.frame_shifts.as_ref().map(|fs| fs.status.to_string()),
    )?;
    self.add_entry_maybe(
      "qc.stopCodons.stopCodons",
      qc.stop_codons
        .as_ref()
        .map(|sc| format_stop_codons(&sc.stop_codons, ARRAY_ITEM_DELIMITER)),
    )?;
    self.add_entry_maybe(
      "qc.stopCodons.totalStopCodons",
      qc.stop_codons.as_ref().map(|sc| sc.total_stop_codons.to_string()),
    )?;
    self.add_entry_maybe(
      "qc.stopCodons.score",
      qc.stop_codons.as_ref().map(|sc| format_qc_score(sc.score)),
    )?;
    self.add_entry_maybe(
      "qc.stopCodons.status",
      qc.stop_codons.as_ref().map(|sc| sc.status.to_string()),
    )?;
    self.add_entry("isReverseComplement", &is_reverse_complement.to_string())?;
    self.add_entry("failedGenes", &format_failed_genes(missing_genes, ARRAY_ITEM_DELIMITER))?;
    self.add_entry(
      "warnings",
      &warnings.iter().map(|PeptideWarning { warning, .. }| warning).join(";"),
    )?;
    self.add_entry("errors", &"")?;

    self.write_row()?;

    Ok(())
  }

  /// Writes one row for the case of error
  pub fn write_nuc_error(&mut self, index: usize, seq_name: &str, errors: &str) -> Result<(), Report> {
    self.add_entry("index", &index)?;
    self.add_entry("seqName", &seq_name)?;
    self.add_entry("errors", &errors)?;
    self.write_row()?;
    Ok(())
  }

  /// Adds an entry to the current row, ensuring the correct order of columns according to the list of headers
  #[inline]
  fn add_entry<K: AsRef<str> + Display, V: ToString>(&mut self, key: K, val: &V) -> Result<(), Report> {
    let index = self.headers.iter().position(|header| header == key.as_ref());
    match index {
      None => Ok(()),
      Some(index) => {
        self.row[index] = val.to_string();
        Ok(())
      }
    }
  }

  /// Adds an optional entry to the current row, ensuring the correct order of columns according to the list of headers.
  /// If the value passed is None, then the resulting cell will be an empty string.
  #[inline]
  fn add_entry_maybe<K: AsRef<str> + Display, V: ToString>(
    &mut self,
    key: K,
    val_maybe: Option<V>,
  ) -> Result<(), Report> {
    let val = match val_maybe {
      None => "".to_owned(),
      Some(val) => val.to_string(),
    };
    self.add_entry(key, &val)
  }

  /// Writes current row and clears it
  fn write_row(&mut self) -> Result<(), Report> {
    self.writer.write(&self.row)?;
    self.row.iter_mut().for_each(String::clear);
    Ok(())
  }
}

/// Writes nextclade.csv and nextclade.tsv files
pub struct NextcladeResultsCsvFileWriter {
  writer: NextcladeResultsCsvWriter<CsvVecFileWriter>,
}

impl NextcladeResultsCsvFileWriter {
  pub fn new(
    filepath: impl AsRef<Path>,
    delimiter: u8,
    clade_attr_keys: &[String],
    phenotype_attr_keys: &[String],
    aa_motifs_keys: &[String],
    column_config: &CsvColumnConfig,
  ) -> Result<Self, Report> {
    let headers: Vec<String> = prepare_headers(clade_attr_keys, phenotype_attr_keys, aa_motifs_keys, column_config);
    let csv_writer = CsvVecFileWriter::new(filepath, delimiter, &headers)?;
    let writer = NextcladeResultsCsvWriter::new(csv_writer, &headers)?;
    Ok(Self { writer })
  }

  pub fn write(&mut self, nextclade_outputs: &NextcladeOutputs) -> Result<(), Report> {
    self.writer.write(nextclade_outputs)
  }

  /// Writes one row into nextclade.csv or .tsv file for the case of error
  pub fn write_nuc_error(&mut self, index: usize, seq_name: &str, errors: &str) -> Result<(), Report> {
    self.writer.write_nuc_error(index, seq_name, errors)
  }
}

#[inline]
pub fn format_nuc_substitutions(substitutions: &[NucSubFull], delimiter: &str) -> String {
  substitutions.iter().map(|sub| sub.sub.to_string()).join(delimiter)
}

#[inline]
pub fn format_nuc_substitutions_minimal(substitutions: &[NucSub], delimiter: &str) -> String {
  substitutions.iter().map(NucSub::to_string).join(delimiter)
}

#[inline]
pub fn format_nuc_substitutions_labeled(substitutions: &[NucSubLabeled], delimiter: &str) -> String {
  substitutions
    .iter()
    .map(|sub| {
      let labels = sub.labels.join("&");
      let sub = sub.sub.to_string();
      format!("{sub}|{labels}")
    })
    .join(delimiter)
}

#[inline]
pub fn format_nuc_deletions(deletions: &[NucDelFull], delimiter: &str) -> String {
  deletions
    .iter()
    .map(|del| del.del.to_range().to_string())
    .join(delimiter)
}

#[inline]
pub fn format_nuc_insertions(nuc_insertions: &[Insertion<Nuc>], delimiter: &str) -> String {
  nuc_insertions
    .iter()
    .map(|Insertion { pos, ins }| {
      let ins_str = from_nuc_seq(ins);
      let pos_one_based = pos + 1;
      format!("{pos_one_based}:{ins_str}")
    })
    .join(delimiter)
}

#[inline]
pub fn format_non_acgtns(non_acgtns: &[NucRange], delimiter: &str) -> String {
  non_acgtns
    .iter()
    .map(|non_acgtn| {
      let nuc = from_nuc(non_acgtn.letter);
      let range = &non_acgtn.to_range().to_string();
      format!("{nuc}:{range}")
    })
    .join(delimiter)
}

#[inline]
pub fn format_missings(missings: &[NucRange], delimiter: &str) -> String {
  missings
    .iter()
    .map(|missing| missing.to_range().to_string())
    .join(delimiter)
}

#[inline]
pub fn format_pcr_primer_changes(pcr_primer_changes: &[PcrPrimerChange], delimiter: &str) -> String {
  pcr_primer_changes
    .iter()
    .map(|pc| {
      let name = &pc.primer.name;
      let subs = format_nuc_substitutions_minimal(&pc.substitutions, ";");
      format!("{name}:{subs}")
    })
    .join(delimiter)
}

#[inline]
pub fn format_aa_substitutions(substitutions: &[AaSubFull], delimiter: &str) -> String {
  substitutions.iter().map(|sub| sub.sub.to_string()).join(delimiter)
}

#[inline]
pub fn format_aa_deletions(substitutions: &[AaDelFull], delimiter: &str) -> String {
  substitutions.iter().map(|del| del.del.to_string()).join(delimiter)
}

#[inline]
pub fn format_aa_insertion(AaIns { gene, ins, pos }: &AaIns) -> String {
  let ins_str = from_aa_seq(ins);
  let pos_one_based = pos + 1;
  format!("{gene}:{pos_one_based}:{ins_str}")
}

#[inline]
pub fn format_aa_insertions(insertions: &[AaIns], delimiter: &str) -> String {
  insertions.iter().map(format_aa_insertion).join(delimiter)
}

#[inline]
pub fn format_unknown_aa_ranges(unknown_aa_ranges: &[GeneAaRange], delimiter: &str) -> String {
  unknown_aa_ranges
    .iter()
    .flat_map(|GeneAaRange { gene_name, ranges, .. }: &GeneAaRange| {
      ranges.iter().map(move |range| {
        let range_str = range.to_range().to_string();
        format!("{gene_name}:{range_str}")
      })
    })
    .join(delimiter)
}

#[inline]
pub fn format_frame_shifts(frame_shifts: &[FrameShift], delimiter: &str) -> String {
  frame_shifts
    .iter()
    .map(|frame_shift| {
      let gene_name = &frame_shift.gene_name;
      let range = &frame_shift.codon.to_string();
      format!("{gene_name}:{range}")
    })
    .join(delimiter)
}

#[inline]
pub fn format_aa_insertions_from_translations(translations: &[Translation], delimiter: &str) -> String {
  translations
    .iter()
    .map(
      |Translation {
         gene_name, insertions, ..
       }| {
        insertions
          .iter()
          .cloned()
          .map(|Insertion::<Aa> { pos, ins }| {
            format_aa_insertion(&AaIns {
              gene: gene_name.clone(),
              pos,
              ins,
            })
          })
          .join(";")
      },
    )
    .filter(|s| !s.is_empty())
    .join(delimiter)
}

#[inline]
pub fn format_clustered_snps(snps: &[ClusteredSnp], delimiter: &str) -> String {
  snps
    .iter()
    .map(|snp| {
      let range = Range::new(snp.start, snp.end).to_string();
      let number_of_snps = snp.number_of_snps;
      format!("{range}:{number_of_snps}")
    })
    .join(delimiter)
}

#[inline]
pub fn format_stop_codons(stop_codons: &[StopCodonLocation], delimiter: &str) -> String {
  stop_codons
    .iter()
    .map(|StopCodonLocation { gene_name, codon }| format!("{gene_name}:{codon}"))
    .join(delimiter)
}

#[inline]
pub fn format_failed_genes(failed_genes: &[String], delimiter: &str) -> String {
  failed_genes.join(delimiter)
}

#[inline]
pub fn format_aa_warnings(maybe_translations: &[Result<Translation, Report>], delimiter: &str) -> String {
  maybe_translations
    .iter()
    .filter_map(|tr| match tr {
      Err(report) => Some(report_to_string(report)),
      Ok(_) => None,
    })
    .join(delimiter)
}

#[inline]
pub fn format_qc_score(score: f64) -> String {
  if !is_int(score) {
    return format!("{score:.6}");
  }
  score.to_string()
}

#[inline]
pub fn format_escape(escape: &[PhenotypeValue]) -> String {
  escape
    .iter()
    .map(
      |PhenotypeValue {
         name, value: escape, ..
       }| format!("{name}:{escape}"),
    )
    .join(";")
}

#[inline]
fn format_aa_motifs(motifs: &[AaMotif]) -> String {
  motifs
    .iter()
    .map(
      |AaMotif {
         name,
         gene,
         position,
         seq,
       }| format!("{gene}:{}:{seq}", position + 1),
    )
    .join(";")
}

pub fn results_to_csv_string(
  outputs: &[NextcladeOutputs],
  errors: &[NextcladeErrorOutputs],
  clade_attr_keys: &[String],
  phenotype_attr_keys: &[String],
  aa_motifs_keys: &[String],
  delimiter: u8,
  column_config: &CsvColumnConfig,
) -> Result<String, Report> {
  let mut buf = Vec::<u8>::new();

  {
    let headers: Vec<String> = prepare_headers(clade_attr_keys, phenotype_attr_keys, aa_motifs_keys, column_config);
    let csv_writer = CsvVecWriter::new(&mut buf, delimiter, &headers)?;
    let mut writer = NextcladeResultsCsvWriter::new(csv_writer, &headers)?;

    let outputs_or_errors = combine_outputs_and_errors_sorted(outputs, errors);
    for (_, output_or_error) in outputs_or_errors {
      match output_or_error {
        NextcladeOutputOrError::Outputs(output) => writer.write(&output)?,
        NextcladeOutputOrError::Error(error) => {
          writer.write_nuc_error(error.index, &error.seq_name, &error.errors.join(";"))?;
        }
      };
    }
  }

  Ok(String::from_utf8(buf)?)
}<|MERGE_RESOLUTION|>--- conflicted
+++ resolved
@@ -1,11 +1,7 @@
 use crate::align::insertions_strip::{AaIns, Insertion};
 use crate::analyze::aa_sub_full::{AaDelFull, AaSubFull};
-<<<<<<< HEAD
+use crate::analyze::find_aa_motifs::AaMotif;
 use crate::analyze::letter_ranges::{GeneAaRange, NucRange};
-=======
-use crate::analyze::find_aa_motifs::AaMotif;
-use crate::analyze::letter_ranges::NucRange;
->>>>>>> ffec7579
 use crate::analyze::nuc_sub::{NucSub, NucSubLabeled};
 use crate::analyze::nuc_sub_full::{NucDelFull, NucSubFull};
 use crate::analyze::pcr_primer_changes::PcrPrimerChange;
@@ -55,83 +51,6 @@
   Dynamic,
 }
 
-<<<<<<< HEAD
-/// List of headers in the resulting CSV or TSV file. Order is important!
-static NEXTCLADE_CSV_HEADERS: &[&str] = &[
-  "seqName",
-  "clade",
-  "qc.overallScore",
-  "qc.overallStatus",
-  "totalSubstitutions",
-  "totalDeletions",
-  "totalInsertions",
-  "totalFrameShifts",
-  "totalAminoacidSubstitutions",
-  "totalAminoacidDeletions",
-  "totalAminoacidInsertions",
-  "totalMissing",
-  "totalNonACGTNs",
-  "totalPcrPrimerChanges",
-  "substitutions",
-  "deletions",
-  "insertions",
-  "privateNucMutations.reversionSubstitutions",
-  "privateNucMutations.labeledSubstitutions",
-  "privateNucMutations.unlabeledSubstitutions",
-  "privateNucMutations.totalReversionSubstitutions",
-  "privateNucMutations.totalLabeledSubstitutions",
-  "privateNucMutations.totalUnlabeledSubstitutions",
-  "privateNucMutations.totalPrivateSubstitutions",
-  "frameShifts",
-  "aaSubstitutions",
-  "aaDeletions",
-  "aaInsertions",
-  "unknownAaRanges",
-  "totalUnknownAa",
-  "missing",
-  "nonACGTNs",
-  "pcrPrimerChanges",
-  "alignmentScore",
-  "alignmentStart",
-  "alignmentEnd",
-  "coverage",
-  "qc.missingData.missingDataThreshold",
-  "qc.missingData.score",
-  "qc.missingData.status",
-  "qc.missingData.totalMissing",
-  "qc.mixedSites.mixedSitesThreshold",
-  "qc.mixedSites.score",
-  "qc.mixedSites.status",
-  "qc.mixedSites.totalMixedSites",
-  "qc.privateMutations.cutoff",
-  "qc.privateMutations.excess",
-  "qc.privateMutations.score",
-  "qc.privateMutations.status",
-  "qc.privateMutations.total",
-  "qc.snpClusters.clusteredSNPs",
-  "qc.snpClusters.score",
-  "qc.snpClusters.status",
-  "qc.snpClusters.totalSNPs",
-  "qc.frameShifts.frameShifts",
-  "qc.frameShifts.totalFrameShifts",
-  "qc.frameShifts.frameShiftsIgnored",
-  "qc.frameShifts.totalFrameShiftsIgnored",
-  "qc.frameShifts.score",
-  "qc.frameShifts.status",
-  "qc.stopCodons.stopCodons",
-  "qc.stopCodons.totalStopCodons",
-  "qc.stopCodons.score",
-  "qc.stopCodons.status",
-  "isReverseComplement",
-  "failedGenes",
-  "warnings",
-  "errors",
-];
-
-fn prepare_headers(custom_node_attr_keys: &[String], phenotype_attr_keys: &[String]) -> Vec<String> {
-  let mut headers: Vec<String> = NEXTCLADE_CSV_HEADERS
-    .iter()
-=======
 pub type CsvColumnConfigMap = IndexMap<CsvColumnCategory, IndexMap<String, bool>>;
 
 // Configuration for enabling/disabling CSV columns or categories of them
@@ -220,6 +139,7 @@
       o!("totalAminoacidSubstitutions") => true,
       o!("totalAminoacidDeletions") => true,
       o!("totalAminoacidInsertions") => true,
+      o!("totalUnknownAa") => true,
       o!("alignmentScore") => true,
       o!("alignmentStart") => true,
       o!("alignmentEnd") => true,
@@ -246,6 +166,7 @@
     },
     CsvColumnCategory::Qc => indexmap! {
       o!("missing") => true,
+      o!("unknownAaRanges") => true,
       o!("nonACGTNs") => true,
       o!("qc.overallScore") => true,
       o!("qc.overallStatus") => true,
@@ -289,7 +210,6 @@
   };
 
   pub static ref CSV_POSSIBLE_CATEGORIES: Vec<String> = CsvColumnCategory::VARIANTS.iter()
->>>>>>> ffec7579
     .copied()
     .map(String::from)
     .collect_vec();
