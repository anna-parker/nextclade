--- conflicted
+++ resolved
@@ -130,13 +130,9 @@
   let should_keep_outputs = output_tree.is_some();
   let mut outputs = Vec::<NextcladeOutputs>::new();
 
-<<<<<<< HEAD
   let phenotype_attr_keys = get_phenotype_attr_keys(&virus_properties);
 
-  thread::scope(|s| {
-=======
   std::thread::scope(|s| {
->>>>>>> 4d241203
     const CHANNEL_SIZE: usize = 128;
     let (fasta_sender, fasta_receiver) = crossbeam_channel::bounded::<FastaRecord>(CHANNEL_SIZE);
     let (result_sender, result_receiver) = crossbeam_channel::bounded::<NextcladeRecord>(CHANNEL_SIZE);
