--- conflicted
+++ resolved
@@ -25,6 +25,7 @@
   source "${PROJECT_ROOT_DIR}/.env"
 fi
 
+PROJECT_NAME="nextalign"
 BUILD_PREFIX=""
 
 export CONAN_USER_HOME="${CONAN_USER_HOME:=${PROJECT_ROOT_DIR}/.cache}"
@@ -134,7 +135,7 @@
 BUILD_DIR_DEFAULT="${PROJECT_ROOT_DIR}/.build/${BUILD_PREFIX}${CMAKE_BUILD_TYPE}${BUILD_SUFFIX}"
 BUILD_DIR="${BUILD_DIR:=${BUILD_DIR_DEFAULT}}"
 INSTALL_DIR="${PROJECT_ROOT_DIR}/.out"
-CLI_DIR="${BUILD_DIR}/packages/nextalign_cli"
+CLI_DIR="${BUILD_DIR}/packages/${PROJECT_NAME}_cli"
 CLI_EXE="nextalign-${HOST_OS}-${HOST_ARCH}"
 
 CLI="${CLI_DIR}/${CLI_EXE}"
@@ -223,6 +224,7 @@
 }
 
 echo "-------------------------------------------------------------------------"
+echo "PROJECT_NAME   = ${PROJECT_NAME:=}"
 echo ""
 echo "BUILD_OS       = ${BUILD_OS:=}"
 echo "BUILD_ARCH     = ${BUILD_ARCH:=}"
@@ -359,27 +361,20 @@
 fi
 
 pushd "${PROJECT_ROOT_DIR}" > /dev/null
-<<<<<<< HEAD
-  print 23 "Run tests";
-  pushd "${BUILD_DIR}/packages/nextalign/tests" > /dev/null
-      eval ${GTPP} ${GDB} ./nextalign_tests --gtest_output=xml:${PROJECT_ROOT_DIR}/.reports/tests.xml || cd .
-  popd > /dev/null
-=======
 
   if [ "${CMAKE_BUILD_TYPE}" != "MSAN" ]; then
     print 23 "Run tests";
-    pushd "${BUILD_DIR}/packages/${PROJECT_NAME}/tests" > /dev/null
+    pushd "${BUILD_DIR}/packages/nextalign/tests" > /dev/null
         eval ${GTPP} ${GDB} ./nextalign_tests --gtest_output=xml:${PROJECT_ROOT_DIR}/.reports/tests.xml || cd .
     popd > /dev/null
+
+    pushd "${BUILD_DIR}/packages/nextclade/src/__tests__" > /dev/null
+        eval ${GTPP} ${GDB} ./nextclade_tests --gtest_output=xml:${PROJECT_ROOT_DIR}/.reports/tests.xml || cd .
+    popd > /dev/null
   fi
->>>>>>> 2b7a7345
-
-  pushd "${BUILD_DIR}/packages/nextclade/src/__tests__" > /dev/null
-      eval ${GTPP} ${GDB} ./nextclade_tests --gtest_output=xml:${PROJECT_ROOT_DIR}/.reports/tests.xml || cd .
-  popd > /dev/null
-
-  # print 27 "Run CLI";
-  # eval "${GDB}" ${CLI} ${DEV_CLI_OPTIONS} || cd .
+
+  print 27 "Run CLI";
+  eval "${GDB}" ${CLI} ${DEV_CLI_OPTIONS} || cd .
 
   print 22 "Done";
 
