## Upcoming

### Attach sequences to a priori most likely node if reference tree contains "placement_prior"

Until now, when there were multiple positions with equal numbers of mismatches between a query sequence and reference tree position, Nextclade always attached the query sequence to the reference tree node with the fewest number of ancestors. Due to the way recombinants are placed in the SARS-CoV-2 reference trees, this meant that in particular partial sequences were often attached to recombinants. With most recombinants being rare, this bias to attach to recombinants was often surprising.

In this version, we introduce a new [feature](https://github.com/nextstrain/nextclade/pull/1119) that allows to attach sequences to a priori most likely nodes - taking into account which positions on the reference tree are most commonly found in circulation. The information on the prior probability that a particular reference tree node is the best match for a random query sequence is contained in the `placement_prior` reference tree node attribute. This attribute is currently only present in the most recent SARS-CoV-2 reference trees. The calculation can be found in this `nextclade_data_workflows` [pull request](https://github.com/neherlab/nextclade_data_workflows/pull/38).

To given an example: a partial sequence may have as many mismatches when compared to BA.5 as it has to the recombinant XP. Based on sequences in public databases, we know that BA.5 is much more common than XP. Hence, the query sequence is attached to BA.5. Previously, the query sequence would have been attached to XP, because XP has fewer parent nodes in the reference tree.

The impact of the feature is biggest for partial and incomplete sequences.

### Add custom phenotype values to the newly placed tree nodes

The phenotype values (such as `ace2_binding` and `"immune_escape"`) are present in all output files, but are missing from the tree JSON, due to an omission. This is no fixed and these values are set as node attributes of the tree. This allows to see the values and colorings for phenotype values on the tree page.

### Fix length of 3' unsequenced aminoacid ranges in Nextclade Web

Nextclade Web was showing right boundary of the unsequenced AA range on the 3' end of peptide sequences incorrectly (the range was longer than expected). The calculations were using length of a gene in nuc;eotides, where there should be length in codons. This is now fixed.

### Fix incorrect indices in mutation badges 

The mutation badges in various places in Nextclade Web could show position "0", even though they are supposed to be 1-based. This was due to a programming mistake, which is now corrected.

<<<<<<< HEAD
### Fix `input-pcr-primers` and `input-virus-properties` URL params in Nextclade Web

The `input-pcr-primers` and `input-virus-properties` URL params were swapped in the code accidentally, so one was incorrectly setting the other. This is now fixed.
=======
### Ensure translation warnings in CLI

Due to an omission, Nextclade CLI and Nextalign CLI since v2 did not print sequence translation-releated warnings to the console. This is now fixed.
>>>>>>> 67a1709a

### Fix Google Search Console warnings

We resolved warnings in Google Search Console: added canonical URL meta tag, and added `noindex` tag for non-release deployments. This should improve Nextclade appearance in Google Search.

### Internal changes:

 - freeze wasm-pack version to 0.10.3


## Nextclade Web 2.12.0, Nextclade CLI 2.12.0 (2023-02-28)

### Improve tooltip for "missing" column in Nextclade Web

This column's tooltip now also shows ranges of unsequenced regions, i.e. contiguous ranges of nucleotide characters absent at the 5' and 3' end of the original query sequence, as compared to the reference sequence. To put it differently, these are the ranges that are to the left and right of the alignment range - from 0 to `alignmentStart` and from `alignmentEnd` to the length of the reference sequence. These regions may appear after alignment step, where Nextclade or Nextalign might insert characters `-` on the 5' and 3' ends to fill the query sequence to the length of the reference sequence. Just like it does with the characters that are absent from the inner parts of the query sequence (which we then call "deletions"). If found, the unsequenced regions are also shown as two light-grey rectangles at either or both ends of the sequence in sequence view column in Nextclade Web.

Unsequenced regions are not to be confused with the missing nucleotides, which are also shown in the same tooltip. Missing nucleotides are the `N` characters present in the original query sequence. They are not introduced nor modified by Nextclade and Nextalign, and are only detected and counted.

It seems that there is no consensus in the bioinformatics community about the notation and naming of either of these events (e.g. which character to use and how to call these ranges). Be thoughtful about these regions when working with the results of Nextclade and Nextalign, especially if you analyze:

 - sequences from different sources (different labs may use different conventions)
 - sequences that are partial (have large unsequenced ranges on 5' and 3' end and large deletions in the body)
 - sequences of low quality (e.g. lots of `N`s and large deletions in the body)
 - sequences that are already aligned (e.g. have some form of padding on 5' and 3' ends)
 - sequences that are processed in some way (e.g. replacement or filling with `N` or `-`, or even filling from a consensus genome)

If you find strange or inconsistent results, we encourage you to inspect the input and output sequences in an alignment viewer on per-sequence basis and to contact the authors of individual sequences to clarify their conventions and intent.

### Fix alignment range in CSV and TSV outputs

In CSV and TSV outputs, the values in columns `alignmentStart` and `alignmentEnd` were emitted in 0-based numbering. This was unexpected - by convention, CSV and TSV files have all ranges in 1-based format. This is now fixed.

### Add new columns in CSV and TSV outputs

We added new columns in CSV and TSV outputs:

 - `unknownAaRanges` - list of detected contiguous ranges of unknown aminoacid (character `X`)
 - `totalUnknownAa` - total number of unknown aminoacids (character `X`)

### Internal changes

 - Upgrade Auspice to 2.43.0 ([changelog](https://github.com/nextstrain/auspice/blob/master/CHANGELOG.md))
 - Upgrade Rust to 1.67.1 ([changelog](https://github.com/rust-lang/rust/blob/master/RELEASES.md))


## Nextclade Web 2.11.0, Nextclade CLI 2.11.0 (2023-01-31)

### IMPORTANT: ensure `index` column is written to CSV/TSV output files in case of error

The new column `index` was correctly written when analysis of a sample succeeds. However, for analyses which ended up with an error (e.g. "Unable to align") this column was mistakenly missing. In this version we fix this omission.

### Fix gene map width in Nextclade Web

Gene map (genome annotation) was misaligned with sequence views (not matching their width). This has been fixed in this version.

### Add table row indices to results table in Nextclade Web

We added a column with index of the row in the table. This is useful for visual search and counting of sorted and filtered results.

Not to be confused with sequence index. Row indices always start with 0 and sorted in ascending order, and do not change their position when sorting or filtering the results.

These indices are not a part of output files. Nextclade CLI is not affected.

### Improve error messages

Errors due to failure of sequence alignment are reworded and hopefully are more complete and comprehensible now.
Additionally, we improved error message when reference sequence fails to read.

### Always show action buttons on results page in Nextclade Web

On smaller screens the "Download", "Tree" and other action buttons were not visible by default and horizontal scrolling were required to see them. We changed the layout such that the panel with buttons does not overflow along with table and so the buttons are always visible. Table is still scrollable.

### Improve wording on main page of Nextclade Web

We improved text on main page as well as descriptions inside HTML markup, adding more concrete information and keywords. This should be more pleasant to read and might improve Nextclade ranking in search engines.


## Nextclade CLI 2.10.1 (2023-01-24)

### Ensure `--output-all`, `--output-tsv`, `--output-csv` can be used together again in Nextclade CLI

This fixes a regression introduced in Nextclade CLI 2.10.0, where `--output-all`, `--output-tsv`, `--output-csv` arguments became mutually exclusive. This was not intended and now resolved.

This bug was breaking out bioconda checks, so Nextclade CLI version 2.10.0 will not be available in bioconda. Use 2.10.1 instead.

Nextclade Web is not affected.


## Nextclade Web 2.10.0, Nextclade CLI 2.10.0 (2023-01-24)

### Add motifs search

Nextclade datasets can now be configured to search for motifs in the translated sequences, given a regular expression.

At the same time, we released new versions of the following Influenza datasets, which use this feature to detect glycosylation motifs:

 - Influenza A H1N1pdm HA (flu_h1n1pdm_ha), with reference MW626062
 - Influenza A H3N2 HA (flu_h3n2_ha), with reference EPI1857216

If you run the analysis with the latest version of these datasets, you can find the results in the `glycosylaiton` column or field of output files or in "Glyc." column in Nextclade Web.

If you want to configure your own datasets for motifs search, see an example configuration in the `aaMotifs` property of `virus_properties.json` of these datasets: [link](https://github.com/nextstrain/nextclade_data/blob/bc2974ab3bf5a9198e68f5f54db095dc3d6e968b/data/datasets/flu_h3n2_ha/references/EPI1857216/versions/2023-01-19T12%3A00%3A00Z/files/virus_properties.json#L35-L55).


### Allow to chose columns written into CSV and TSV outputs

You can now select a subset of columns to be included into CSV and TSV output files of Nextclade Web (available in the "Download" dialog) and Nextclade CLI (available with `--output-csv` and `--output-tsv`). You can either chose individual columns or categories of related columns.

In Nextclade Web, in the "Download" dialog, click "Configure columns", then check or uncheck columns or categories you want to keep. Note that this configuration persists across different Nextclade runs.

In Nextclade CLI, use `--output-columns-selection` flag. This flag accepts a comma-separated list of column names and/or column category names. Individual columns and categories can be mixed together. You can find a list of column names in the full output file. The following categories are currently available: all, general, ref-muts, priv-muts, errs-warns, qc, primers, dynamic. Another way to receive both lists is to add a non-existent or misspelled name to the list. The error message will then display all possible columns and categories.

Note that because of this feature the order of columns might be different compared to previous versions of Nextclade.


### Add URL parameter for running analysis of example sequences

You can now launch the analysis of example sequences (as provided by the dataset) in Nextclade Web, by using the special keyword `example` in the `input-fasta` URL parameter. For example, navigating to this URL will run the analysis of example SARS-CoV-2 sequences (same as choosing "SARS-CoV-2" and then clicking "Load example" in the UI):

```
https://clades.nextstrain.org/?dataset-name=sars-cov-2&input-fasta=example
```

This could useful for example for testing new datasets:

```
https://clades.nextstrain.org/?dataset-url=http://example.com/my-dataset-dir&input-fasta=example
```

### Add `index` column to CSV and TSV outputs

The `index` field is already present in other output formats. In this version CSV and TSV output files gain `index` column as well, which contains the index (integer signifying location) of a corresponding record in the input fasta file or files. Note that this is not the same as row index, because CSV/TSV rows can be emitted in an unspecified order in Nextclade CLI (but this can be changed with `--in-order` flag; which is set by default in Nextclade Web).

Note that sequence names (`seqName` column) are not guaranteed to be unique (and in practice are not unique very often). So indices is the only way to reliably link together inputs and outputs.


## Nextclade Web 2.9.1, Nextclade CLI 2.9.1 (2022-12-09)

### Set default weights in "private mutations" QC check to 1

This fixes the bug when the QC score is 0 (good) when the following QC fields are missing from `qc.json`:

```
.privateMutations.weightLabeledSubstitutions
.privateMutations.weightReversionSubstitutions
.privateMutations.weightUnlabeledSubstitutions
```

In this case Nextclade assumed value of 0, which lead to QC score of 0 always. Not all datasets were adjusted for the new `qc.json` format in time and some had these fields missing - notably the flu datasets. So these datasets were erroneously showing perfect QC score for the "private mutations" rule. 

In this version we set these weights to 1.0 if they are missing, which fixes the incorrect QC scores. Some of the sequences will now correctly show worse QC scores.


### Fix dataset selector in Nextclade Web when there are datasets with the same name, but different reference sequences

The dataset selector on the main page on nextclade Web did not allow selecting datasets with the same name, but different reference sequences. This did not affect users so far, but we are about to release new Influenza datasets, which were affected. In this version we resolve the problem by keeping track of datasets not just by name, but by a combination of all attribute values (the `.attributes[]` entries in the datasets index JSON file).


### Ensure non-default references in "dataset list" command of Nextclade CLI are shown

This introduces special value `all` for `--reference` argument of `nextclade dataset list` command. And it is now set as default. When it's in force, datasets with all reference sequences are included into the displayed list. This resolves the problem where non-default references are not show in the list.


### Internal changes

 - We are now submitting PRs to bioconda automatically, which should reduce the delay of updates there


## Nextclade Web 2.9.0, Nextclade CLI 2.9.0 (2022-12-06)

### Increase requirements for supported Linux distributions for GNU flavor of Nextclade CLI

Due to malfunction of package repositories of Debian 7, we had to switch automated builds of the "gnu" flavor of Nextclade CLI from Debian 7 to CentOS 7. This increases minimum required version of glibc to 2.17. The list or Linux distributions we tested the new version of Nextclade on is [here](https://github.com/nextstrain/nextclade/blob/9f2b9a620a7bc9a068909634a4fc3f29757c059f/tests/test-linux-distros#L18-L62). For users of older Linux distributions (with glibc < 2.17) we suggest to use "musl" flavor of Nextclade CLI, which does not depend on glibc, but might be substantially slower. Users of Nextclade CLI on macOS and Windows and users of Nextclade Web are not affected.

### Add gene length validation in GFF3 parser

Nextclade will now check if genes have length divisible by 3 in gene maps and will fail with an error if it's not the case.

### Fix translated (internationalized) strings in Nextclade Web

We fixed missing spaces between words in some of the languages and fixes some of the translations.

### Internal changes

 - build Linux binaries on CentOS 7
 - migrate CI to GitHub Actions
 - upgrade Rust to 1.65.0


## Nextclade Web 2.8.1 (2022-11-01)

### Fix translated (internationalized) text on Tree page

We fixed some of the text labels on Tree page in Nextclade Web. Additionally, the page is now translated to more languages.


### Hotlink clade schema

The Nextstrain clade schema for SARS-CoV-2 on main page is now taken directly from [ncov-clades-schema](https://github.com/nextstrain/ncov-clades-schema) project and is updated automatically whenever the source updates.


## Nextclade Web 2.8.0, Nextclade CLI 2.8.0 (2022-10-20)

### Community datasets in Nextclade Web

This release adds support for fetching custom datasets from a remote location. This can be used for testing datasets introducing support for new pathogens, as well as for sharing these datasets with the community.

For that, we added the `dataset-url` URL query parameter, where you can specify either a direct URL to the directory of your custom dataset:

```
https://clades.nextstrain.org?dataset-url=http://example.com/path/to/dataset-dir
```

or a URL to a GitHub repository:

```
https://clades.nextstrain.org?dataset-url=https://github.com/my-name/my-repo/tree/my-branch/path/to/dataset-dir
```

or a special shortcut to a GitHub repository:

```
https://clades.nextstrain.org?dataset-url=github:my-name/my-repo@my-branch@/path/to/dataset-dir
```

If a branch name is not specified, the default branch name is queried from GitHub. If a path is omitted, then the files are fetched from the root of the repository.

When `dataset-url` parameter is specified, instead of loading a list of default datasets, a single custom dataset is loaded from the provided address. Note that this should be publicly accessible and have [CORS](https://developer.mozilla.org/en-US/docs/Web/HTTP/CORS) enabled. GitHub public repositories already comply with these requirements, so if you are using a GitHub URL or a shortcut, then no additional action is needed.

For more information, refer to:
 - PR [#1026](https://github.com/nextstrain/nextclade/pull/1026) 
 - [Nextclade documentation on datasets](https://docs.nextstrain.org/projects/nextclade/en/stable/user/datasets.html)
 - [Nextclade data repo](https://github.com/nextstrain/nextclade_data)
 - [Nextclade developers guide](https://github.com/nextstrain/nextclade/blob/f4f54c0fd7273c7fd4bfc55b9f6140490c20ddc9/docs/dev/developer-guide.md#trying-custom-datasets-locally)

### Compression of all input and output files in Nextclade CLI and Nextalign CLI

Previously, only FASTA files could be compressed and decompressed on the fly. Now Nextclade CLI and Nextalign CLI can read all input and write all output files in compressed formats. Simply add one of the supported file extensions: "gz", "bz2", "xz", "zstd", and the files will be compressed or decompressed transparently.


### Decrease default number of threads in Nextclade Web

Some users have observed long startup times of the analysis in Nextclade Web. In this release we decreased the default number of processing threads from 8 to 3, such that startup time is now a little faster.

If you want to speedup the analysis of large batches of sequences, at the expense of longer startup time, you can tune the number of threads in the "Settings" dialog.


### Improve readability of text fragments in Nextclade Web

We've made text paragraphs on main page and some other places a little prettier and hopefully more readable.


### Fix crash when reading large, highly-nested tree files

We improved handling of Auspice JSON format, such that it no longer crashes when large trees and trees with large number of deep branches are provided.


## Nextclade Web 2.7.1 (2022-10-06)

### Update clade schema

We updated [SARS-CoV-2 clade schema](https://github.com/nextstrain/ncov-clades-schema) on main page. 

### Upgrade Auspice

We upgraded Auspice tree view to version [2.39.0](https://github.com/nextstrain/auspice/releases/tag/v2.39.0)


## Nextclade CLI 2.7.0, Nextclade Web 2.7.0 (2022-10-05)

### Hide custom clade columns

We added ability to mark certain custom clade columns as hidden. In this case they are not shown in Nextclade Web. This prepares the web application for the upcoming reorganization of clade columns. It should not affect current users.

### Remove unused fields from output files, add custom phenotype key list

We removed extra repetitive fields related to custom phenotype columns (e.g. "Immune escape" and "ACE-2 binding") entries from JSON and NDJSON output files. We also added keys for custom phenotype columns to the header section of output JSON, for symmetry with custom clade columns. These changes should not affect most users.


## Nextclade Web 2.6.1 (2022-09-28)

### Prettier tooltips

Improved help text formatting in the new "Immune escape" and "ACE-2 binding" columns (available for "SARS-CoV-2 relative to BA.2"), for better readability.

### Correct links to datasets changelog

The links to datasets changes now correctly point to the page on release branch of the dataset GitHub repo, as opposed to the development branch.


## Nextclade Web 2.6.0, Nextclade CLI 2.6.0 (2022-09-27)

### New metrics: Immune escape and ACE-2 binding

We added software support for the new custom metrics in Nextclade CLI and nextclade Web. The dataset "sars-cov-2-21L" with the data required for these metrics to appear will be released in the coming days. Stay tuned.

### The `dataset-name` URL parameter is now properly applied in Nextclade Web, even when `input-fasta` is not provided

Previously `dataset-name` URL parameter was ignored, unless `input-fasta` is also set. Now the `dataset-name` will make Nextclade Web to preselect the requested dataset, regardless of whether the `input-fasta` URL parameter is also provided. This allows to create URLs which preconfigure Nextclade Web with a certain dataset and dataset customizations, with intent to provide fasta and to run manually.

### Better error handling

We improved error handling, such that some of the errors in Nextclade Web now have better error messages. Some of the errors that previously caused hard crash in in Nextclade CLI are now handled more gracefully and with better error messages.

### Internal changes

We upgraded Rust to 1.63.0 and Nextclade CLI and Nextalign CLI are now using `std::thread::scope` for better multithreading support.


## Nextclade Web 2.5.1 (2022-09-20)

### Ensure files with non-UTF-8 encoding are accepted

Previously, input files with encodings other than UTF-8 were causing a crash in Nextclade Web. Now Nextclade tries to detect encoding and process the files. Error messages and error dialogs were improved.

### Improve user interface internationalization

We translated user interface of Nextclade Web to more languages, and translated some of the previously untranslated elements for existing languages. The language can be selected using a dropdown on the top panel.

### Upgrade Auspice to 2.38.0

Auspice tree view was updated to the latest version.


## Nextclade CLI 2.5.0, Nextclade Web 2.5.0 (2022-08-31)

### **Feature (CLI, Web)**: Coverage analysis

Nextclade now emits "coverage" metric which shows the portion of nucleotides in the alignment range being non-N and non-ambiguous, compared to the length of the reference sequence:

```
coverage = ((alignment_end - alignment_start) - total_missing - total_non_acgtns) / ref_len;
```

The metric is displayed as a percentage in the "Cov." column of Nextclade Web, and emitted into JSON, NDJSON, CSV and TSV outputs of Nextclade CLI and Web in the "coverage" field or column.

### **Feature (Web)**: Display machine-readable dataset names

Dataset selector on the main page of Nextclade Web now additionally shows machine-readable dataset name. This can help advanced Web users to put correct dataset name into the URL parameters, and CLI users to find the correct dataset name for downloads.

### **Feat (Web)**: Compact results table

We made some of the columns in results table of Nextclade Web narowwer to make user experience a little better on laptops. When possible, for optimal experience, we still recommend to use 1080p displays or larger.

### **Fix (Web)**: Crashes when using filtering panel

Users reported intermittent crashes of Nextclade Web when entering values in the filtering panel on results page of Nextclade Web. This have been fixed now. If you stil have problems, please submit an issue in our GitHub repository.


## Nextclade Web 2.4.2 (2022-08-27)

### **Fix (Web)**: download links on main page

Dowmload links on main page have been fixed.

### **Fix (Web)**: "About" text on main page

Text on main page have been updated according to the current knowledge.


## Nextclade Web 2.4.1 (2022-08-02)

### **Fix (Web)**: reset detected sequence name duplicate when starting new run

Nextclade Web 2.4.0 was incorrectly retaining sequence name duplicates info across runs. This is now fixed.


## Nextclade CLI 2.4.0, Nextclade Web 2.4.0 (2022-08-02)

### **Fix (Web)**: use indices to identify sequences uniquely in Nextclade Web

Previously, Nextclade used sequence names to identify sequences. However, sequence names proven to be unreliable - they are often duplicated. This caused various problems where results with the same names could have been overwritten.

Since this version, Nextclade Web is using sequence indices (order of sequences in the input file or files), to tell the sequences apart, uniquely. This should ensure correct handling of duplicate names. This change only affects results table in the Web application. CLI is not affected.


### **Feature (Web)**: warn about duplicate sequence names

Nextclade Web now reports duplicate sequence names. Duplicate sequence names often confuse bioinformatics tools, databases and bioinformaticians themselves, so we are trying to encourage the community to be more thoughtful about naming of their samples.

When duplicate names are detected during analysis in Nextclade Web, the "Sequence name" column of the results table now displays a yellow "duplicates" warning icon, and its tooltip contains a list of indices of sequences (serial numbers of the sequences in the input fasta file or files) having the same name.

Note that Nextclade compares only names, not sequence data themselves.


### **Feature (CLI)**: add "download dataset and run" shortcut"

In this version we added `--dataset-name` (`-d`) argument to `run` command, which allows to download a dataset with default parameters and run with it immediately, all in one command.

For example this command.

```bash
nextclade run --output-all=out --dataset-name=sars-cov-2 sequences.fasta
```
or, the same, but shorter

```bash
nextclade run -O out -d sars-cov-2 sequences.fasta
```

will download the latest default SARS-CoV-2 dataset into memory and will run analysis with these dataset files. This is a convenience shortcut for the usual combination of `nextclade dataset get` + `nextclade run`. The dataset is not persisted on disk and downloaded on every run.


### **Feature (CLI)**: Upgrade Auspice from version 2.37.2 to 2.37.3

This release includes a routine upgrade of Auspice tree view. You can read the [changelog in the Auspice GitHub repository](https://github.com/nextstrain/auspice/releases/tag/v2.37.3)


## Nextclade CLI 2.3.1, Nextclade Web 2.3.1

- **Fix** [#947](https://github.com/nextstrain/nextclade/pull/947): In datasets where genes started right at the beginning of the reference sequence, Nextclade version 2.0.0 until 2.3.0 will crash due to underflow. This is now fixed. The only Nextclade provided dataset that was affected by this bug is Influenza Yamagate HA. That dataset had a further bug in the tree so there is now a corresponding dataset bug fix release available. (report: @mcroxen)

## Nextclade CLI 2.3.0, Nextclade Web 2.3.0


This release brings back entries for failed sequences into output files.

It was reported by @tseemann that in Nextclade v2 CSV and TSV rows are not written for failed sequences. While in v1 they were. This was unintended.

In this release:

 - CSV, TSV, NDJSON rows for failed entries are now also written (only `seqName` and `errors` columns are populated). Note, it's important to check for `errors` column and disregard other columns if there are errors. For example, in case of an error, the `substitutions` column will be empty, but it does not mean that the failed sequence has no substitutions.
 - JSON output now has a separate `errors` field at the root of the object, with all failed entries
 - NDJSON rows are also written for failed entries. They only contain index, seqName and errors fields.
 - new columns are written into CSV and TSV outputs: warnings and failedGenes, which include any warnings emitted for a sequence as well as a list of genes that failed translation. Now all columns of the "errors.csv" file are also in the CSV and TSV results files



## Nextclade CLI 2.2.0

- **Feature** When `--retry-reverse-complement` argument is used, and reverse complement transform is applied to a sequence, only the fasta header in the nucleotide alignment is changed by addition of ` |(reverse complement)` to the sequence name, not in all output files. Other output files signal this transformation with a boolean property or a column `isReverseComplement`.

## Nextclade CLI 2.1.0

- **Fix** [#907](https://github.com/nextstrain/nextclade/issues/907): If `--ouput-basename` contains dots, the last component is no longer omitted (report: @KatSteinke, fix: @ivan-aksamentov)

- **Fix** [#908](https://github.com/nextstrain/nextclade/issues/908): Files passed as `--input-virus-properties` were interpreted like passed to `--input-pcr-primers` and vice versa (report: @BCArg, fix: @CorneliusRoemer)


## Nextclade Web 2.2.0

- **Feature**: Display lineage in the info boxes on the Tree page

- **Fix**: Add missing QC status in the info boxes on the Tree page

- **Fix**: Prevent excessive memory consumption by leveraging "Min match rate" alignment parameter (see changes in version 2.0.0)
  
- **Fix**: Prevent crash when using certain filter queries on Results page


## Nextclade Web 2.1.0

- **Feature**: Display a warning when unsupported browser is used
  
- **Fix**: Display correct favicon


## Nextclade 2.0.0

### Rust

Nextclade core algorithms and command-line interface was reimplemented in Rust (replacing C++ implementation).

[Rust is a modern, high performance programming language](https://www.rust-lang.org/) that is pleasant to read and write. Rust programs have comparable runtime performance with C++, while easier to write. It should provide a serious productivity boost for the dev team.

Also, it is now much simpler to contribute to Nextclade. If you wanted to contribute, or to simply review and understand the codebase, but were scared off by the complexity of C++, then give it another try - the Rust version is much more enjoyable! Check our [developer guide](https://github.com/nextstrain/nextclade/blob/master/docs/dev/developer-guide.md) for getting started. We are always open for contributions, reviews and ideas!


### Alignment algorithm rewritten with adaptive bands

- **Feature**: Previously, the alignment band width was constant throughout a given sequence. Now, band width is adaptive: narrow where seed matches indicate no indels, wide where seed matches indicate indels.

- **Performance** is improved for sequences with indels

- **Fix**: Terminal alignment errors, particularly common in BA.2, are fixed due to wider default band width between terminal seed matches and sequence ends

- **Fix**: More robust seed matching allows some previously unalignable sequences to be aligned

- **Fix**: Terminal indels for amino acid alignments are only free if the nucleotide alignment indicates a gap. Otherwise, they are penalized like internal gaps. This leads to more parsimonious alignment results.
  
- **Feature**: Additional alignment parameters can now be tuned:

   - "Excess band width" parameter controls the extra band width that is necessary for correct alignment if both deletions and insertions occur between two seed matches.

   - "Terminal band width" controls the extra band width that is necessary for correct alignment if terminal indels occur.

- **Feature**: "Min match rate" parameter is added, which sets required rage of seed matches in a sequence (number of matched seeds divided by total number of attempted seeds). If the measured rate is below required, alignment will not be attempted, as for such sequences, there is a high chance of infeasible memory and computational requirements. The default value is 0.3.

- **Fix**: 3' terminal insertions are now properly detected

- **Feature**: "Retry reverse complement" alignment parameter is added. When enabled, an additional attempt of seed matching is made after initial attempt fails. The second attempt is performed on reverse-complemented sequence.

  As a consequence:
   - the output alignment, peptides and analysis results correspond to this modified sequence and not to the original
   - sequence name gets a suffix appended to it for all output files (fasta, seqName column, node name on the tree etc.)
   - in output files, there is a new field/column: `isReverseComplement`, which contains `true` if the corresponding sequence underwent reverse-complement transformation

  This functionality is opt-in and the default behavior is unchanged: skip sequence and emit a warning.

### Genes on reverse (negative) strand

Nextclade now correctly handles genes on reverse (negative) strand, which is particularly important for Monkeypox virus.


### Nextclade Web

 - **Feature**: Nextclade Web is now substantially faster, both to startup and when analysing sequences, due to general algorithmic improvements.

 - **Feature**: Drag&drop box for fasta files now supports multiple files. The files are concatenated in this case.

 - **Feature**: Sequence view and peptide views now show insertions. They are denoted as purple triangles.

 - **Fix**: Tree view now longer shows duplicate clade annotations


### Input files

 - **Fix**: gene map GFF3 file now correctly accepts "gene" and "locus_tag" attributes. This should allow to use genome annotations from GeneBank with little or no modifications.

 - **Feature**: Nextclade now reads virus-specific alignment parameters from `virus_properties.json` file from the dataset. It is equivalent to passing alignment tweaks using command-line flags, but is more convenient. If a  parameter is provided in both `virus_properties.json` and as a flag, then the flag takes precedence.


### Nextclade CLI

 - **Feature**: **BREAKING CHANGE** Command-line interface was redesigned to make it more consistent and ergonomic. The following invocation should be sufficient for most users:
 
   ```bash
   nextclade run --input-dataset=dataset/ --output-all=out/ sequences.fasta
   ```

   short version:

   ```bash
   nextclade run -D dataset/  -O out/ sequences.fasta
   ```

   - Nextalign CLI and Nextclade CLI now require a command as the first argument. To reproduce the behavior of Nextclade v1, use `nextalign run` instead of `nextalign` and `nextclade run` instead of `nextclade`. See `nextalign --help` or `nextclade --help` for the full list of commands. Each command has it own `--help` menu, e.g. `nextclade run --help`.

   - `--input-fasta` flag is removed in favor of providing input sequence file names as positional arguments. Multiple input fasta files can be provided. Different compression formats are allowed:

     ```bash
     nextclade run -D dataset/ -O out/ 1.fasta 2.fasta.gz 3.fasta.xz 4.fasta.bz2 5.fasta.zst
     ```

   - If no fasta files provided, it will be read from standard input (stdin). Reading from stdin does not support compression.

   - If a special filename (`-`) is provided for one of the individual output file flags (`--output-*`), the corresponded output will be printed to standard output (stdout). This allows integration into Unix-style pipelines. For example:

     ```bash
     curl $fasta_gz_url | gzip -cd | nextclade run -D dataset/ --output-tsv=- | my_nextclade_tsv_processor
     
     xzcat *.fasta.xz | nextalign run -r ref.fasta -m genemap.gff -o - | process_aligned_fasta
     ```

   - The flag `--output-all` (`-O`) replaces `--output-dir` flag and allows to conveniently output all files with a single flag.

   - The new flag `--output-selection` allows to restrict what's being output by the `--output-all` flag.

   - If the `--output-basename` flag is not provided, the base name of output files will default to "nextclade" or "nextalign" respectively for Nextclade CLI and Nextalign CLI. They will no longer attempt to guess base file name from the input fasta.

   - The new flag `--output-translations` is a dedicated flag to provide a file path template which will be used to output translated gene fasta files. This flag accepts a template string with a template variable `{gene}`, which will be substituted with a gene name. Each gene therefore receives it's own path. Additionally, the translations are now independent from output directory and can be omitted if they are not necessary.

   Example: 
 
    If the following is provided:

    ```bash
    --output-translations='output_dir/gene_{gene}.translation.fasta'
    ```

    then for SARS-CoV-2 Nextclade will write the following files:
   
    ```
    output_dir/gene_ORF1a.translation.fasta
    output_dir/gene_ORF1b.translation.fasta
    ...
    output_dir/gene_S.translation.fasta
    ```

   Make sure you properly quote and/or escape the curly braces in the variable `{gene}`, so that your shell, programming language or pipeline manager does not attempt to substitute the variable.



 - **Feature**: New `--excess-bandwidth`, `--terminal-bandwidth`, `--min-match-rate`, `--retry-reverse-complement` arguments are added (see "Alignment algorithm rewritten with adaptive bands" section for details)



 - **Feature**: Nextclade CLI and Nextalign CLI now accept compressed input files. If a compressed fasta file is provided, it will be transparently decompressed. Supported compression formats: `gz`, `bz2`, `xz`, `zstd`. Decompressor is chosen based on file extension.

 - **Feature**: Nextclade CLI and Nextalign CLI can now write compressed output files. If output path contains one of the supported file extensions, it will be transparently compressed. Supported compression formats: `gz`, `bz2`, `xz`, `zstd`.

 - **Feature**: Nextclade can now write outputs in newline-delimited JSON format . Use `--output-ndjson` flag for that. NDJSON output is equivalent to JSON output, but is not hierarchical, so it can be easily streamed and parsed one entry at a time.

 - **Feature**: Nextclade `dataset get` and `dataset list` commands now can fetch dataset index from a custom server. The root URL of the dataset server can be set using `--server=<URL>` flag.

 - **Feature**: Nextclade `dataset get` command can output downloaded dataset in the form of a zip archive, using `--output-zip` flag. The dataset zip is simply the dataset directory, but compressed, and it can be used as a replacement in the `--input-dataset` flag of the `run` command.

 - **Feature**: Nextalign CLI and Nextclade CLI provide a command for generating shell completions: see `nextclade completions --help` for details.

 - **Feature**: Verbosity of can be tuned using wither `--verbosity=<severity>` flag or one or multiple occurences of `-v` and `-q` flags. By default Nextclade and Nextalign show messages with severity "warn" or above (i.e. only warning and errors). Flag `-v` increases and flag `-q` decreases verbosity one step, `-vv` and `-qq` - two steps, etc.


### Feedback

If you found a bug or have a suggestion, feel free to:

 - submit a new issue on GitHub: [nextstrain/nextclade](https://github.com/nextstrain/nextclade/issues)
 - [fork](https://docs.github.com/en/get-started/quickstart/fork-a-repo) the Nextclade GitHub repository [nextstrain/nextclade](https://github.com/nextstrain/nextclade) and contribute a bugfix or an improvement (see [dev guide](https://github.com/nextstrain/nextclade/blob/master/docs/dev/developer-guide.md))
 - join Nextstrain discussion forum: [discussion.nextstrain.org](https://discussion.nextstrain.org) for a free-form discussion

We hope you enjoy using Nextclade 2.0.0 as much as we enjoyed building it!


## Nextclade Web 1.14.1

### [Feature] Updated clade schema

In this version we updated clade schema on main page according to new clade definitions.


## Nextclade Web 1.14.0, Nextclade CLI 1.11.0, Nextalign CLI 1.11.0 (2022-03-15)

### [Feature] Nextclade Pango classifier (SARS-CoV-2 specific)

With the latest dataset, Nextclade now assigns sequences a pango lineage, similar to how clades are assigned. The classifier is about 98% accurate for sequences from the past 12 months. Older lineages are deprioritised, and accuracy is thus worse. Read more about the method and validation against pangoLEARN and UShER in this report: [Nextclade as pango lineage classifier: Methods and Validation](https://docs.nextstrain.org/projects/nextclade/en/latest/user/algorithm/nextclade-pango.html).

### [Feature] Better tree extensions [#741](https://github.com/nextstrain/nextclade/pull/741)

The Nextclade extensions fields in reference tree JSON now contain more information. This makes custom clade-like columns on the results page more informative.

### [Feature] Update Auspice

The tree rendering component, [Auspice](https://docs.nextstrain.org/projects/auspice/en/stable/index.html), was updated to version 2.34.1. Refer to [its changelog](https://github.com/nextstrain/auspice/blob/master/CHANGELOG.md) for details.

### [Fix] Mutation badges showing incorrect position for first nucleotide [#745](https://github.com/nextstrain/nextclade/issues/745)

We fixed a bug where mutations at position 1 were incorrectly showing position 0 in Nextclade Web


## Nextclade Web 1.13.2, Nextclade CLI 1.10.3, Nextalign CLI 1.10.3 (2022-02-15)

This is a bug fix release.

### [Fix] Ignore private reversions of deletions when calculating divergence

Since their introduction, individual private reversions of deletions contributed extra to divergence. This was unexpected, so we removed reversions of deletions from consideration when calculating divergence in Nextclade.

### [Fix] Sort private substitutions on the tree

Private substitutions are now sorted by position when they are displayed on the tree page

### [Fix] "truncated" text in the insertions tooltip

In Nextclade Web, long insertions no longer have a visual bug when the "truncated" text is displayed twice.


## Nextclade Web 1.13.1, Nextclade CLI 1.10.2, Nextalign CLI 1.10.2 (2022-02-01)

This is a bug fix release.

### [Fix] Exclude reversions of deletions from consideration in "SNP clusters" QC rule

Since introduction of reversions in Nextclade Web 1.13.0 and Nextclade CLI 1.10.0, "SNP clusters" QC rule have been including reversions of deletions when counting clustered private mutations. This was unexpected and produced false-positives for some of the sequences. To fix that, we removed the reversions of deletions from consideration of this QC rule, so that it behaves as previously.

### [Fix] Center markers in sequence view in Nextclade Web

In this version we improved the display of various colored markers (mutations, ranges etc.) in sequence and peptide views on the Results page of Nextclade Web. The individual markers are now centered around their position in the sequence (previously left-aligned). Although markers have moved by just a few pixels, this makes positioning more consistent, and ensures that different types of markers are correctly aligned across table rows.


## Nextclade CLI 1.10.1 (2022-01-26)

### [Fix] Improve error message when the virus properties file is missing [#704](https://github.com/nextstrain/nextclade/pull/704)

Since version 1.10.0 Nextclade CLI have introduced a new required input file, `virus_properties.json` and [datasets](https://github.com/nextstrain/nextclade_data/blob/master/CHANGELOG.md) and [documentation](https://docs.nextstrain.org/projects/nextclade/) were updated to match. However, users who don't use datasets might have encountered breakage due to a missing file: when running Nextclade CLI without either `--input-dataset` of `--input-virus-properties` flag provided, it would stop with an unclear error message. In this release we improve the error message, making sure that that explains the problem and offers a solution.

This does not affect Nextclade Web or Nextalign CLI.

In order to facilitate upgrades, for most users, we recommend to:

 - download the latest dataset before each Nextclade CLI session (e.g. in the beginning of an automated workflow, or once you start a batch of experiments manually) using `nextclade dataset get` command
 - use `--input-dataset` flag instead of individual `--input-*` flags for dataset files when issuing `nextclade run` command
 - if necessary, override some of the individual input files using corresponding `--input-*` flags


### [Fix] Add information about `virus_properties.json` or `--input-virus-properties` to changelog

In the excitement of bringing the new features, we forgot to mention `virus_properties.json` or `--input-virus-properties` in the changelog when Nextclade CLI 1.10.0 was released. We now added this information retroactively.


## Nextclade Web 1.13.0, Nextclade CLI 1.10.0, Nextalign CLI 1.10.0 (2022-01-24)

### 💥 [BREAKING CHANGE] Nextclade: new required input file: `virus_properties.json` [#689](https://github.com/nextstrain/nextclade/pull/689)

This version introduces a new required input file for Nextclade, called `virus_properties.json`. This file contains additional information necessary for the "Detailed split of private mutations" feature (see below). [The new versions of Nextclade datasets](https://github.com/nextstrain/nextclade_data/blob/master/CHANGELOG.md) were released to account for this change.

How it affects different tools in the Nextclade family and how to upgrade:

  - Nextclade Web - requires the new file. Migration path: no action is needed. Nextclade Web always uses the latest dataset automatically.

  - Nextclade CLI - requires the new file. Migration path:

    - Download the latest dataset with `nextclade dataset get` command (dataset tagged `2022-01-18T12:00:00Z` or more recent is required)
    - If using `--input-dataset` flag: the new file will be be picked up automatically from the latest dataset. No further action is needed.
    - If not using `--input-dataset` flag: add `--input-virus-properties` flag to pint to `virus_properties.json` file from the dataset.

  - Nextalign CLI - not affected: it does not use `virus_properties.json`. Migration path: no action is needed.


### [Feature] Detailed split of private mutations (Nextclade) [#689](https://github.com/nextstrain/nextclade/pull/689)

Private mutations (differences between a query sequence and nearest neighbour in reference tree) are now split into three categories:

1. Reversion to reference genotype
2. (SARS-CoV-2 only for now) Mutation to a genotype common in at least 1 clade get labeled with that clade
3. Mutations that are neither reversions nor labeled (called "unlabeled")

Which category a mutation belongs to is visible by hovering over the "Mut." column in Nextclade Web and in various "privateNucMutations" fields in [csv/tsv/json outputs](https://docs.nextstrain.org/projects/nextclade/en/stable/user/output-files.html#tabular-csv-tsv-results).

### [Change] "Private mutations" QC rule now accounts for reversions and labeled mutations

Reversions and labeled mutations (see feature above) are particularly common in contaminated samples, coinfections and recombination. To draw the user's attention to such sequences, both types of private mutation now get higher weights in the "Private mutations" QC rule (denoted as "P" in Nextclade Web, and `qc.privateMutations` in output files).

### [Feature] Insertions now also available as amino acids [#692](https://github.com/nextstrain/nextclade/pull/692)

Aminoacid insertions in the query peptides relative to the corresponding reference peptide are now displayed in the "Ins." column in Nextclade Web and are emitted as "aaInsertions" and "totalAminoacidInsertions" fields in Nextalign and Nextclade output files. Note, that similarly to nucleotide insertions, aminoacid insertions are stripped from the output alignment.

### [Fix] Gaps in query sequences are now stripped correctly [#696](https://github.com/nextstrain/nextclade/pull/696)

When query sequences contained gaps (-), e.g. when inputting aligned sequences, gaps were not stripped correctly since v1.7.0 (web v1.10.0), which could lead to - showing up in insertions.

## Nextclade Web 1.12.0, Nextclade CLI 1.9.0, Nextalign CLI 1.9.0 (2022-01-11)

### [Feature] Handle "-" strand gene translation

The strand column in the gene map file was previously ignored. Now the "-" strand genes are correctly reverse-complemented before translation.

### [Feature] Update SARS-CoV-2 clade schema

The schema that illustrates the tree of SARS-CoV-2 clade on the main page of Nextclade Web was updated to account for recent clade changes.

### [Fix] Center mutation markers in sequence views

Previously the mutation markers in sequence views in results table of Nextclade Web were anchored to their position in the sequence view on their left edge. They are now correctly centered around their position, such that the center of marker is at the corresponding position in the sequence.

### [Fix] Correct exit codes

Nextclade CLI and Nextalign CLI could sometime exit with incorrect exit code. This has been fixed.

### [Fix] Correctly handle empty peptides

The alignment algorithm in Nextclade CLI and Nextalign CLI could sometimes produce translation that is longer than expected, when the translated sequence is empty. Now the empty peptides are discarded and a warning is issued.

### [Fix] Ensure array boundaries

In rare cases Nextclade and Nextalign algorithms could sometimes read past the end of arrays, which previously went undetected. This is now fixed.

## Nextclade Web 1.11.1, Nextclade CLI 1.8.1 (2022-01-07)

### [Hotfix] Nextclade CLI crashes on macOS when reading JSON tree (#680)

Fixes crash `Error: [json.exception.invalid_iterator.214] cannot get value |` when reading JSON tree on macOS

## Nextclade Web 1.11.0, Nextclade CLI 1.8.0 (2022-01-04)

### [Feature] Better dataset selector

Nextclade Web has got the new dataset selector on the main page, which clearly presents all available dataset and is more convenient to use. The last selected dataset is remembered, so that it dow not need to be selected again on subsequent runs. This also fixes rare problems and inconsistencies, when incorrect dataset might have been used despite another dataset is being selected.

### [Feature] Dynamic node attributes

Nextclade CLI and Nextclade Web now can assign multiple clade-like attributes to the analyzed sequences.

If input reference tree JSON contains an array of attribute keys attached to the

```js
meta.extensions.nextclade.clade_node_attrs_keys = ["my_clades", "other_clades"]
```

For each query sequence, during clade assignment step, Nextclade will lookup values of these keys from `.node.node_attrs` property of the nearest reference tree node and assign them to the corresponding properties of the newly attached nodes, just like it happens with the usual Nextstrain clades. This feature is currently not used with the default datasets, but we are planning to extend the reference trees in these datasets to take advantage of this feature. Curious users can start experimenting with their own reference trees and custom nomenclatures. Learn more about clade assignment in Nextclade in the [documentation](https://docs.nextstrain.org/projects/nextclade/en/latest/user/algorithm/06-clade-assignment.html).

### [Performance] Optimize match table lookups

In this version, alignment algorithm behind Nextclade and Nextalign is now up to 10% faster due to performance improvements in nucleotide and aminoacid table lookups.


## Nextclade Web 1.10.0, Nextclade CLI 1.7.0 (2021-12-09)

### [Performance] Optimize FASTA parser

The new optimized FASTA parser makes Nextclade CLI up to 60% faster and Nextalign CLI up to 500% faster when used on high-core-count machines. Nextalign and Nextclade now scale much better with number of available threads and rely less on I/O speed. See [#632](https://github.com/nextstrain/nextclade/pull/632) for more details.

### [Fix] Avoid crash due to buffer overflow

This is an internal fix of a problem that might have lead to a crash in rare cases, when coordinate map array was accessed beyond it's size.

## Nextclade Web 1.9.0, Nextclade CLI 1.6.0 (2021-12-07)

### [BREAKING CHANGE] [Fix] Remove unused CLI flags for aminoacid seed alignment

Seed matching step was removed in Nextalign and Nextclade CLI 1.5.0, however the command-line parameters previously providing configuration options for this step were not. In this version, the now unused family of `--aa-*` CLI flags is removed. Migration path: remove these flags from Nextclade CLI invocation.

### [Feature] Make "results" and "tree" pages full-width in Nextclade Web

The content in "results" and "tree" pages of Nextclade Web now occupies entire width available in the browser window, so that more useful information can be presented. In particular, sequence views should be more readable, especially on larger screens.

### [Feature] Dynamically adjust width of AA mutation markers

Nextclade Web now dynamically adjusts width of AA mutation markers in sequence views to avoid overly long mutation groups that may obscure other mutations. This is particularly important for sequences with high density of mutations.

### [Feature] Reduce probability of WebWorker timeout errors

On low-end computers, computers with slow internet connection or computers under heavy background resource utilization Nextclade Web could sometimes produce WebWorker timeout errors. This has been addressed by increasing the timeout interval from 10 seconds to 1 minute.

If this is not enough, consider freeing up system memory and CPU resources by closing unused applications and browser tabs, processing sequences in smaller batches, or using Nextclade CLI.

### [Fix] Fix off-by-one errors in insertion positions

Nextclade Web, Nextclade CLI and Nextalign could sometime produce incorrect positions for nucleotide insertions - off by 1 nucleotide to either direction. This was fixed in the new version.

### [Fix] Don't add private reversions when query aminoacid is unknown

In previous versions, if a query sequence, for one reason or another, had aminoacid X at the position where the parent tree node had a private mutation, Nextclade was incorrectly calling a new reversion at this position. This is now fixed and Nextclade will not report a reversion. We assume that in these situations the sequencing defect is more likely than a reversion.

### [Fix] Avoid potential dereference of nullopt

This is an internal fix of a problem that might have lead to a crash, but never manifested so far.


### [Fix] Avoid error when `--genes` flag contains a subset of genes

Nextclade 1.8.0 introduced an error when `--genes` flag contained only a subset of genes from the gene map. This is now resolved.


## Nextclade Web 1.8.1, Nextclade CLI 1.5.1 (2021-11-27)


### [Fix] Avoid crash when relative shift (bandwidth) is larger than query length

In rare cases Nextclade 1.5.0 could crash during alignment of some of the short peptides. This has been fixed in this version.


### [Fix] Improve peptide alignment

We improved heuristics which determine band width and shift for the peptide alignment, so that some of the peptides with large insertions can now be aligned.



## Nextclade Web 1.8.0, Nextclade CLI 1.5.0 (2021-11-27)

### [Feature] Improve peptide alignment

We improved the algorithm for peptide alignment. Instead of performing seed matching in order to estimate width of the band and shift parameters for peptide alignment, we now deduce these parameters from the nucleotide alignment results. This allows Nextclade to align and analyse some of the peptides that would fail previously, including for low quality gene sequences and sequences with large deletions or deletions close to the beginning.

### [Fix] Account for the partially covered last codon in frame shift

Nextclade previously did not account for the last codon in a frame shift if that codon was covered by the shift only partially. In this version we count the partial codons. This solves an issue with empty frame shift codon ranges being reported in rare cases. This change may result in some of the frame shifts to be longer by 1 codon in the new version compared to previous versions of Nextclade. The nucleotide length of frame shifts stays the same.

None of the ignored frame shift ranges in the QC configurations of the existing dataset are affected by this change. But if you use a custom QC configuration, some of the frame shifts in the list of ignored frame shifts might need to be adjusted.

### [Fix] Fix crashes with Nextclade CLI on macOS

In this version we fixed a crash with segmentation fault that could sometimes happen with Nextclade CLI on macOS.

## Nextclade Web 1.7.4 (2021-11-16)

This is a bugfix release for Nextclade Web.

### [Fix] Ensure that URL parameters always have effect

Due to an internal error in Nextclade Web, sometimes inputs provided using URL parameters were ignored. This has been fixed now. Only users and external integrations which explicitly use URL parameters to pass data into Nextclade Web were affected. See [documentation for Nextclade Web: URL parameters](https://docs.nextstrain.org/projects/nextclade/en/stable/user/nextclade-web.html#url-parameters) for more details.

### [Feature] Update Auspice

In this release we updated Nextstrain Auspice (the tree visualization package) to version v2.32.1, with the new features and bug fixes. See [Auspice project's changelog](https://github.com/nextstrain/auspice/blob/master/CHANGELOG.md#version-2321---20211111) for more details.


## Nextclade Web 1.7.3, Nextclade CLI 1.4.5 (2021-11-04)

This is a bugfix release for Nextclade Web and Nextclade CLI.

After Nextclade Web version 1.7.3 and Nextclade CLI version 1.4.3 the "Private mutations" QC check was incorrectly counting individual deletions, rather than contiguous ranges of deletions, as it was before that. This resulted in QC score being too high for sequences that have many deletions. In this version we ensure again that the deletion ranges are counted. This should now bring the "Private mutations" QC score back to what is expected.

## Nextclade CLI 1.4.4 (2021-11-01)

This is a bugfix release for Nextclade CLI.

### [Fix] Prevent Nextclade CLI failing with error "Library not loaded"

The mistake in the Nextclade CLI build was fixed and now it should not look for external libraries on macOS.

## Nextclade Web 1.7.2, Nextclade CLI 1.4.3 (2021-11-01)

This is a bugfix release for nextclade Web and Nextclade CLI.

### [Fix] Properly display private aminoacid mutations on the tree

This release ensures that both nucleotide and aminoacid mutations on the branches of the phylogenetic tree leading to the nodes representing analyzed sequences are properly displayed and that the corresponding information is correctly written to the output tree JSON. Similarly to how it's done in the main Nextstrain project, these mutations are private, i.e. called relative to the parent node.

The internal reorganization of the code responsible for finding private mutations might also make Nextclade slightly faster and to consume less memory.


## Nextclade CLI 1.4.2 (2021-10-26)

This is a small bugfix release and only affects Nextclade CLI. Nextclade Web and Nextalign CLI are unchanged.

### [Fix] Crash in dataset list command on macOS

Nextclade CLI could sometimes crash on macOS when issued a `dataset list` command due to an internal error. This was now fixed.


### [Fix] Uninformative error message when QC config is missing

When both `--input-dataset` and `--input-qc-config` flags are omitted Nextclade CLI now produces a more informative error message, as was intended. Thanks Peter Menzel ([@pmenzel](https://github.com/pmenzel)) for the report.


## Nextclade Web 1.7.1, Nextclade CLI 1.4.1 (2021-10-05)

### [Fix] Format of CSV/TSV output files

We fixed a few mistakes in CSV and TSV output files, such as missing last delimiter when the "errors" column is empty, inconsistent application of quotation marks and incorrect numeric formats - decimals when integers should be.

## Nextclade Web 1.7.0, Nextclade CLI 1.4.0, Nextalign CLI 1.4.0 (2021-09-30)

### [Feature] Frame shift detection

Nextclade now can detect [reading frame shifts](https://en.wikipedia.org/wiki/Frameshift_mutation) in the analyzed sequences and report them in the web interface as well as in the output files.

#### Background

Frame shift occurs when a sequence contains a range of indels (deletions and/or insertions) and the total length of this range is not divisible by 3. In this case the grouping of nucleotides into codons changes compared to the reference genome and the translation of this region manifests in the peptide as a range consisting almost entirely from aminoacid mutations.

Frame shifts can often be found towards the end of genes, spanning until or beyond the gene end. Sometimes, when indels occur in multiple places, the ones that follow can compensate (cancel) the frame shift caused by the previous ones, resulting in frame shift that spans a range in the middle of the gene. In these cases, due to extreme changes in the corresponding protein, the virus is often not viable, and are often a sign of sequencing errors, however, cases of biological frame shifts are also known. Sometimes, frame shifts can also introduce premature stop codons, causing the gene to be truncated. The premature stop codons within frame shifts are currently not (yet) detected by Nextclade.

#### Previous behavior

Previously, Nextclade was not able to detect frame shifts ranges specifically. Instead, a frame shift was suspected in a gene when the gene length was not divisible by 3 (hinting to indels of a total length not divisible by 3). In these cases the entire gene was omitted from translation, a warning was issued, and aminoacid changes in that gene could not be detected and reported.

#### New behavior

Now that Nextclade knows the exact shifted ranges for each gene, it translates the genes with frame shifts, but masks shifted regions with aminoacid `X` (unknown aminoacid). The aminoacid changes in non-frame-shifted regions within such genes are now reported. This means that in some sequences Nextclade can now detect more mutations than previously. The affected genes are now emitted into the output fasta files instead of being discarded.

#### Frame shifts report in Nextclade Web

Frame shifted ranges are denoted as red horizontal (strikethrough) lines with yellow highlights in the "Sequence view" and "Gene view" columns of the results table of Nextclade Web. The new "FS" column shows number of detected frame shifts: unexpected and known (ignored) ones (see the QC changes below for more details).

#### Frame shifts report in the output files

Frame shifted ranges (in codon coordinates) are reported in CSV and TSV output files in column named `frameShifts` and in JSON output file under `frameShifts` property.


### [Feature] Improved frame shift quality control (QC) rule

Previously, frame shift quality control rule (denoted as "F" in Nextclade Web) was relying on gene length to reason about the presence of frame shifts - if a gene had length not divisible by 3 - a warning was reported.

Now this rule uses the detected frame shift ranges to make the decision. There now can be more than one frame shift detection per gene and Nextclade now accounts for compensated frame shifts, which were previously undetected.

In the new implementation of the Frame Shift QC rule, some of the frame shift ranges are considered "ignored" or "known" (as defined in `qc.json` file of the dataset). These frame shifts don't cause QC score penalty.


### [Feature] New version of SARS-CoV-2 dataset

We simultaneously release a new version of SARS-CoV-2 dataset, which contains an updated tree and clades, as well as a new set of frame shift ranges and stop codons to ignore. For the details refer to the [dataset changelog](https://github.com/nextstrain/nextclade_data/blob/release/CHANGELOG.md).

Nextclade Web uses the latest version of the datasets by default and CLI users are encouraged to update their SARS-CoV-2 dataset with the `nextclade dataset get` command.


### [Feature] Optional translation beyond first stop codon

By default Nextalign CLI and Nextclade CLI translate the whole genes, even if stop codons appear during translation. In this release we added a flag `--no-translate-past-stop`, which if present, makes translation to stop on first encountered stop codon. The remainder of the peptide is the filled with gap (`-`) character. This might be useful in some cases when a more biological behavior of translation is desired.


## Nextclade Web 1.6.0, Nextclade CLI 1.3.0, Nextalign CLI 1.3.0 (2021-08-31)

### [Feature] Nextclade Datasets

In this release we introduce Nextclade Datasets, a convenient way of downloading files required for Nextclade analysis. Now data files (such as reference sequences, reference tree and others) are served for all users from a **central dataset repository**.

#### Datasets in Nextclade Web

The dropdown menu in **Nextclade Web** now allows user to chose between available datasets before analysis and automatically fetches the latest files from the central dataset repository.

#### Datasets in Nextclade CLI

**Nextclade CLI** gained new commands and flags to manage datasets:

 - `nextclade dataset list` command allows to list available datasets
 - `nextclade dataset get` command allows to download a dataset to a directory
 - `nextclade run` command runs the analysis (for compatibility with old version the word `run` can be omitted) and the new `--input-dataset` flag allows to specify the directory of the previously downloaded dataset

##### Quick example

```
nextclade dataset get --name=sars-cov-2 --output-dir=data/sars-cov-2

nextclade run \
  --input-fasta=data/sars-cov-2/sequences.fasta \
  --input-dataset=data/sars-cov-2 \
  --output-tsv=output/nextclade.tsv \
  --output-tree=output/nextclade.auspice.json \
  --output-dir=output/
```

See [Nextclade CLI](https://docs.nextstrain.org/projects/nextclade/en/latest/user/nextclade-cli.html) documentation for example usage and [Nextclade Datasets](https://docs.nextstrain.org/projects/nextclade/en/latest/user/datasets.html) documentation for more details about datasets.


Note, data updates and additions are now decoupled from Nextclade releases. The datasets will be updated independently.  Read [datasets documentation](https://docs.nextstrain.org/projects/nextclade/en/latest/user/datasets.html) on dataset versioning and a trade-off between reproducibility or results vs latest features (e.g. clades and QC checks).


### [Feature] Flu datasets in Nextclade

With this release, additionally to the previously available SARS-CoV-2 dataset, we introduce 4 new Influenza datasets:

 - Influenza A H1N1pdm (rooted at "A/California/07/2009")
 - Influenza A H3N2 (rooted at "A/Wisconsin/67/2005")
 - Influenza B Victoria (rooted at "B/Brisbane/60/2008")
 - Influenza B Yamagata (rooted at "B/Wisconsin/01/2010")

These datasets allow Nextclade to analyze sequences for these pathogens.

Nextclade Datasets feature simplifies adding new pathogens in Nextclade and we hope to add new datasets in the future.


### [Deprecation] Data files in Nextclade GitHub repository are deprecated

The files in [`/data`](https://github.com/nextstrain/nextclade/tree/37f07156118cbff252b5784fe2261bccdb580943/data/) directory of the Nextclade GitHub repository are now deprecated in favor of Nextclade Datasets feature.

These files will be deleted from repository on October 31st 2021, but will be still available in git history. We do not recommend to use these files, as they will no longer be updated.


## Nextclade Web 1.5.4 (2021-08-16)

#### [Feature] Add "Docs" link

Top navigation bar now contain an new link "Docs", which points to Nextclade Documentation site (https://docs.nextstrain.org/projects/nextclade).


## Nextclade CLI 1.2.3, Nextalign CLI 1.2.3 (2021-08-12)

This release only affects docker images. There are no actual changes in Nextclade CLI, Nextalign CLI or Nextclade Web. They should behave the same as their previous versions.

#### [Change] Add `ca-certificates` package into Debian docker images

For better compatibility with workflows, this adds CA certificates into the Debian docker images. They are necessary for SSL/TLS to be working, in particular when fetching data.

These are the default images when you pull `nextstrain/nextclade` and `nextstrain/nextalign` without specifying a tag or specifying one of the `debian` tags. Issue `docker pull nextstrain/nextclade` to refresh the local image to the latest version.


## Nextclade CLI 1.2.2, Nextalign CLI 1.2.2 (2021-08-12)

This release only affects docker images. There are no actual changes in Nextclade CLI, Nextalign CLI or Nextclade Web. They should behave the same as their previous versions.

#### [Change] Add `ps` utility into Debian docker images

This adds `ps` utility into the Debian docker images. For better compatibility with nextflow workflows.

These are the default images when you pull `nextstrain/nextclade` and `nextstrain/nextalign` without specifying a tag or specifying one of the `debian` tags.


## Nextclade Web 1.5.3, Nextclade CLI 1.2.1, Nextalign CLI 1.2.1 (2021-08-10)

#### [Bug fix] Incorrect ranges in "SNP clusters" QC rule

"SNP clusters" QC rule could sometimes produce ranges of SNP clusters with incorrect boundaries (begin/end). This is now fixed.


#### [Bug fix] Crash with incorrect colorings in the input reference tree

Fixed a rare crash in Nextclade CLI and Nextclade Web when input reference tree contained incorrect fields in "colorings" section of the tree JSON file.

#### [Change] Cleanup the tree node info dialog

Removed redundant text entries in the tree node info dialog (when clicking on a node in the tree view). All these entries are still presented in the results table.

#### [Change] Cleanup the tree node info dialog

Improved wording of the message in the "Private mutations" QC rule tooltip.

#### [Change] New docker container images for Nextclade CLI and Nextalign CLI

New Docker images are available based on Debian 10 and Alpine 3.14. Debian images contain a set of basic utilities, such as `bash`, `curl` and `wget`, to facilitate usage in workflows.

You can choose to use the latest available version (`:latest` or no tag), or to freeze a specific version (e.g. `:1.2.1`) or only major version (e.g. `:1`), or a base image (e.g. `:debian`) or both version and base image (`:1.2.1-debian`), or mix and match.

Tag `:latest` now points to `:debian`. For previous behavior, where `:latest` tag pointed to `FROM scratch` image, use tag `:scratch`.

Full list of tags is below.

Image based on Debian 10 is tagged:
```
nextstrain/nextclade
nextstrain/nextclade:latest
nextstrain/nextclade:1
nextstrain/nextclade:1.2.1

nextstrain/nextclade:debian
nextstrain/nextclade:latest-debian
nextstrain/nextclade:1-debian
nextstrain/nextclade:1.2.1-debian
```

Image based on Alpine 3.14 tagged:
```
nextstrain/nextclade:alpine
nextstrain/nextclade:latest-alpine
nextstrain/nextclade:1-alpine
nextstrain/nextclade:1.2.1-alpine
```

Previously default `FROM scratch` image is tagged:
```
nextstrain/nextclade:scratch
nextstrain/nextclade:latest-scratch
nextstrain/nextclade:1-scratch
nextstrain/nextclade:1.2.1-scratch
```






## Nextclade Web [1.5.2](https://github.com/nextstrain/nextclade/compare/1.5.1...1.5.2) (2021-07-11)


#### [Bug fix] Workarounds for Safari web browser

The following problems are addressed:

 - crash due to Safari requiring incorrect Content Security Policy when using WebAssembly modules (see issue [#476](https://github.com/nextstrain/nextclade/issues/476))
 - results table and tree not being displayed correctly or at all, due to flexbox layout bugs in older versions of Safari

These patches only affect users of Safari web browser, and should not affect other users.

Despite these fixes, for best experience and speed, we still recommend using Nextclade with Chrome or Firefox web browsers instead of Safari.


## Nextclade Web [1.5.1](https://github.com/nextstrain/nextclade/compare/web-1.5.0...web-1.5.1) (2021-07-08)

#### [Bug fix] Better clade assignment

In this release we updated the default reference tree. The previous tree had several basal 20A branches misplaced in clade 20C, resulting in incorrect clade calls. The new tree addresses this issue and generally improves the quality of the tree by removing outlier sequences. Nextclade Web already have the new tree, and users of Nextclade CLI are encouraged to download and use the new [tree.json](https://raw.githubusercontent.com/nextstrain/nextclade/64cb47c1be99b82e1f25c9ebbee6ce2441d9cb2b/data/sars-cov-2/tree.json).


## Nextclade Web [1.5.0](https://github.com/nextstrain/nextclade/compare/web-1.4.0...web-1.5.0) (2021-07-01)

#### [New feature] New SARS-CoV-2 clades: 21G (Lambda) and 21H

The updated default SARS-CoV-2 reference tree now contains the recently named Nextstrain clades 21G (Lambda) and 21H, corresponding to Pango lineage C.31 and B.1.621. This allows Nextclade Web to detect these clades. Users of Nextclade CLI are encouraged to download and use the new [tree.json](https://raw.githubusercontent.com/nextstrain/nextclade/d80124010d022a16c59977f97f563522a3ca67e1/data/sars-cov-2/tree.json).

Note, that gene ORF3a of clade 21H has a 4-base deletion towards the end of the coding sequence, resulting in a frameshift and a protein truncation. This frameshift is currently flagged as a potential QC issue though it likely is biological (present in the viral genome).


#### [Change] Adjusted Quality control (QC) scores for "Frame shifts" (F) and "Stop codons" (S) rules

We adjusted QC score calculation for "Stop codons" and "Frame shifts" rules, such that each detection (of a misplaced stop codon or a frame shift, respectively) results in adding 75 to the score (the higher the score the worse). This lowers the score for sequences with only 1 frame shift and 1 stop codon. This is to account for the findings is clade 21H, as described above.


#### [Bug fix] Removed unsequenced regions of length 0

We fixed a bug where the empty unsequenced regions on either ends of a fully sequenced sample, were incorrectly displayed as ranges of length 1 in nucleotide sequence view. Now, in case of full sequences, there will be no unsequenced areas drawn, as expected.


## Nextclade Web 1.4.0, Nextclade CLI 1.2.0, Nextalign CLI 1.2.0 (2021-06-24)


### Nextclade Web and Nextclade CLI

#### [New feature] Quality control (QC) rules: "Frame shifts" (F) and "Stop codons" (S)

We have added two additional QC rules designed to flag sequences that likely do not correspond to functional viruses.

##### "Stop codons" rule (S)

Checks if any of genes have premature stop codons. A stop codon within a gene will now result in a QC warning, unless it is one of the very common stop codons in ORF8 at positions 27 or 68. This list of ignored stop codons is defined in [the `stopCodons.ignoredStopCodons` property of the QC configuration file (`qc.json`)](https://github.com/nextstrain/nextclade/blob/e885faa1d605742e2d546b286caa3eafe6e76b7d/data/sars-cov-2/qc.json#L28-L31) and can be adjusted. The default list might be extended in the future.

Results of this check are available in JSON, CSV, and TSV output files as `qc.stopCodons`. In Nextclade Web it is displayed in the "QC" column of the results table as a circle with letter "S" in it.


##### "Frame shifts" rule (F)

Checks and reports if any of the genes have a length that is not divisible by 3. If at least one such gene length is detected, the check is considered "bad". Failure of this check means that the gene likely fails to translate.

Results of this check are available in JSON, CSV, and TSV output files as `qc.frameShifts`. In Nextclade Web it is displayed in the "QC" column of the results table as a circle with letter "F" in it.


#### [Change] Quality control (QC) configuration file updated

New entries were added to the QC configuration file (`qc.json`) for the two new rules. For Nextclade CLI users, we recommend to download the new file from our [`data/` directory on GitHub](https://github.com/nextstrain/nextclade/tree/master/data).

This file is now versioned using the new `schemaVersion` property. If the version of `qc.json` is less than the version of Nextclade CLI itself, users will now receive a warning.

All QC checks are now optional: a rule that has no corresponding config object is automatically disabled.

#### [Bug fix] CSV/TSV output files corrected

This release corrects a few issues with CSV/TSV output files:

 - quotation marks are now escaped correctly
 - special characters are now surrounded with quotes
 - line breaks are now encoded as `CR LF` for better compatibility and consistency with Nextclade 0.x
 - column shifts are now prevented in CSV/TSV results when some of the QC checks are disabled, as disabled checks return empty strings as result


### Nextclade Web


#### [Bug fix] Ranges displayed off-by-one in GUI

Ranges displayed in Nextclade Web were off-by-one due to a front-end bug. Ends of ranges (right boundaries) were extending one unit too far. This means that alignment ranges, missing nucleotide ranges, ranges of gaps, not-sequenced ranges, were all displayed 1 unit longer than they should have been be. This release fixes this problem.

Only the display in the results table of Nextclade Web is affected. None of the output files, either produced by Nextclade CLI or by Nextclade Web are affected.

#### [New feature] Insertions displayed in the results table

A new column for insertions (abbreviated as "Ins.") was added to the results table of Nextclade Web. It shows the total number of inserted nucleotides. Hovering reveals more details about each insertion. This information was already available in the output files, and is now also shown in the GUI.


### Nextalign CLI

There are no changes in Nextalign in this release, but we keep versions of Nextalign and Nextclade in sync.



## Nextclade Web 1.3.0, Nextclade CLI 1.1.0, Nextalign CLI 1.1.0 (2021-06-22)


This series of releases adds a new output file `nextclade.errors.csv` to all tools and adds the output file `nextclade.insertions.csv` to Nextclade Web (it has already been available for users of CLI tools).

`nextclade.insertions.csv` contains information about insertions in the following columns: `seqName`, `insertions`. The column `insertions` contains a list of nucleotide insertion entries delimited by semicolon. Each nucleotide insertion entry consists of the position of the first nucleotide and the inserted fragment, delimited by colon.

`nextclade.errors.csv` contains information about errors, warnings and gene processing failures in the following columns: `seqName`, `errors`, `warnings`, `failedGenes`. All lists are semicolon-delimited.

In both files, each row corresponds to one sequence, identified by `seqName`.


## [1.2.0](https://github.com/nextstrain/nextclade/compare/1.2.0...1.1.0) (2021-06-21)

### Nextclade web application

In this release we improve how low-memory conditions are handled in the Nextclade web application. From now on, when Nextclade runs out of system memory (RAM), you will receive an extensive error message with a list of possible ways to address the issue.

A settings dialog was added, allowing the user to change the number of CPU threads. It can be opened using the new "Settings" button on the top panel. In Chrome and other Chromium-based browsers (Edge, Brave, etc.) the dialog also displays the amount of memory available and on this basis provides a suggestion for the number of CPU threads for optimal performance.

Note that these user settings persist across browsing sessions, Nextclade runs, page refreshes and Nextclade version updates.


## [1.1.0](https://github.com/nextstrain/nextclade/compare/1.1.0...1.0.1) (2021-06-15)

### Nextclade web application

This release makes gene translation failures more apparent in Nextclade Web application.

Previously, when a gene failed to be translated, Nextclade showed a blank row in the gene view in the results table and it was hard to understand whether there were no aminoacid changes or the translation had failed. Now, these rows will be colored in dark gray, contain a message, and some detailed information in the tooltip.

This should hopefully make it clearer which genes are missing from the results and why.


## [1.0.1](https://github.com/nextstrain/nextclade/compare/1.0.1...1.0.0) (2021-06-12)

### Nextclade web application

This release fixes a problem in Nextclade web application where non-fatal errors during sequence processing (such as sequence alignment failures) were crashing the whole application, displaying an error dialog window.

Now sequence analysis errors are reported right in the table, as before.

Thanks Joan Gibert ([@Tato14](https://github.com/Tato14)) for the bug report ([#434](https://github.com/nextstrain/nextclade/issues/434))

## [1.0.0](https://github.com/nextstrain/nextclade/compare/1.0.0...0.14.4) (2021-06-11)

This major release brings many new features and bug fixes.

We release new versions of all of the tools in Nextclade family: Nextclade web application, Nextclade CLI and Nextalign CLI.

> With this major release we introduce breaking changes. In particular, changes to input and output file formats as well as to arguments of command-line tools. The breaking changes are marked with "💥 **BREAKING CHANGE**" prefix. It is recommended to review these changes.

Below is a description of changes compared to version 0.14.4.

### General

Changes that affect all tools:

 - The underlying algorithm has been completely rewritten in C++ (versions 0.x were implemented in JavaScript), to make it faster, more reliable and to produce better results. Web application now uses WebAssembly modules to be able to run the algorithm.

 - 💥 **BREAKING CHANGE:** Nextclade now uses Nextalign algorithm for the alignment and translation of sequences. This means that nucleotide alignment is now aware of codon boundaries. Alignment results and some of the analysis results might be slightly different, depending on input sequences.

 - Similarly to Nextalign, Nextclade can now output aligned peptides. In general, Nextclade is a superset of Nextalign and can do everything Nextalign can, plus more (for the price of additional computation).

 - 💥 **BREAKING CHANGE:** Gene maps are now only accepted in [GFF3 format](https://github.com/The-Sequence-Ontology/Specifications/blob/master/gff3.md). See an example at [GitHub](https://github.com/nextstrain/nextclade/blob/master/data/sars-cov-2/genemap.gff). Migration path: use provided default gene map or convert your custom gene map to GFF3 format.

 - 💥 **BREAKING CHANGE:** JSON results file format has changed. It now contains an object instead of an array as a root element. The array of results is now attached to the `results` property of the root object. Migration path: instead of using `output` array directly use `output.results` now.

 - 💥 **BREAKING CHANGE:** JSON fields and CSV/TSV columns `totalMutations` and `totalGaps` were renamed to `totalSubstitutions` and `totalDeletions`, for consistency. Migration path: use new JSON property or column names.

### Nextclade web application v1

Web application mostly maintains it previous interface, with small improvements and with adjustments to the new underlying algorithm implementation.

 - New "Download" dialog was introduced, which replaces the old "Export" dropdown menu. It can be toggled by clicking on "Download" button on "results" page.

 - Aligned sequences now can be downloaded in the new "Download" dialog.

 - Translated aligned peptides now can be downloaded in the new "Download" dialog.

 - "Sequence view" column of the results table now can be switched between "Nucleotide sequence" view and "Gene" view. In "Gene" view, aminoacid mutations and deletions are displayed for a particular gene.

 - "Sequence view" can also be switched by clicking on a gene in "Genome annotation" panel below the results table.

 - Results table tooltips has been cleaned up, information was spread between corresponding columns, in order to fit the tooltips fully to common screen sizes. For example, list of mutations is now only available when mouse over the "Mut." column.

 - The tooltips to explore diversity have become much more informative. For amino acid changes, we now provide a nucleotide context view that is particularly helpful for complex mutations. Consecutive changes are merged into one tooltip.



### Nextclade CLI v1

Nextclade CLI v1 is a replacement for Nextclade CLI v0. It is recommended for advanced users, batch processing and for integration into pipelines.

 - Nextclade CLI 1.0.0 is available on [GitHub Releases](https://github.com/nextstrain/nextclade/releases) and on [DockerHub](https://hub.docker.com/r/nextstrain/nextclade):

 - Node.js is no longer required. Nextclade is now distributed as a standalone native executable file and is ready to be used after download. The latest version is available for major platforms at [Github Releases page](https://github.com/nextstrain/nextclade/releases).

 - The limitation of Node.js on maximum input file size (500 MB) is now removed. Nextclade should be able to handle large files and to use I/O resources more efficiently. Nextclade will stream sequence data to reduce memory consumption.

 - Nextclade CLI is much faster now. Depending on conditions, we measured speedups up to 5x compared to the old implementation.

  - 💥 **BREAKING CHANGE:** Nextclade no longer includes any default data. The following flags for input files were previously optional but are now required: `--input-root-seq`, `--input-tree`, `--input-qc-config`. The `--input-gene-map` flag is optional, but is highly recommended, because without gene map, the alignment will not be informed by codon boundaries and translation, peptide output and aminoacid change detection will not be available. The example SARS-CoV-2 data can be downloaded from [GitHub](https://github.com/nextstrain/nextclade/tree/master/data/sars-cov-2) and used as a starting point. Refer to built-in help for more details (`--help`). Migration path: download the default data add new flags if you you were previously not using them.

 - 💥 **BREAKING CHANGE:** Reference (root) sequence is no longer being written into outputs by default. Add `--include-reference` flag to include it. Reference peptides will also be included in this case. Migration path: use the mentioned flag if you need reference sequence results included into the outputs.

 - 💥 **BREAKING CHANGE:** Nextclade might write aligned sequences into output files in the order that is different from the order of sequences in the input file. If order is important, use flag `--in-order` to enforce the initial order of sequences. This results in a small runtime performance penalty. Refer to built-in help for more details (`--help`). Migration path: use the mentioned flag if you need results to be written in order.


### Nextalign CLI v1

Nextalign is a new tool that contains only the alignment and translation part of the algorithm, without sequence analysis, quality control, tree placement or other features of Nextclade (making it faster). It is available on [Github Releases page](https://github.com/nextstrain/nextclade/releases). Refer to built-in help for more details (`--help`).


### Deprecation of Nextclade CLI v0

 - Nextclade CLI 0.x is now deprecated and not recommended for general use. We recommend all users to migrate to version 1.x. Old versions will still be available on NPM and Docker Hub, but there are no plans to release new versions. Please reach out to developers if you still need support for versions 0.x.

 - Container images hosted on Docker Hub will now resolve to Nextclade family v1. In order to pull the version of family 0.x, use tag `:0` or a full version explicitly, for example `:0.14.4`:

  ```
  docker pull nextstrain/nextclade:0
  docker pull nextstrain/nextclade:0.14.4
  ```

We hope you enjoy the new release and as always, don't hesitate to reach out to Nextstrain team on [Nextstrain discussion forums](https://discussion.nextstrain.org/) or on [GitHub](https://github.com/nextstrain/nextclade/issues/new/choose).


## [0.14.4](https://github.com/nextstrain/nextclade/compare/1.0.0-alpha.9...0.14.4) (2021-06-07)

This version updates [the default SARS-CoV-2 reference tree](https://raw.githubusercontent.com/nextstrain/nextclade/0.14.4/data/sars-cov-2/tree.json) with new Nextstrain clade designations and alias names for the WHO VoC and VoI names, so that Nextclade now can detect these clades.

See also:

 - Original change in Nextstrain: [nextstrain/ncov#650](https://github.com/nextstrain/ncov/pull/650)

 - Current clade definitions in Nextstrain: [clades.tsv](https://github.com/nextstrain/ncov/blob/master/defaults/clades.tsv)

 - World Health Organization: [Tracking SARS-CoV-2 variants](https://www.who.int/en/activities/tracking-SARS-CoV-2-variants/)


## [0.14.3](https://github.com/nextstrain/nextclade/compare/1.0.0-alpha.8...0.14.3) (2021-05-20)

The [default SARS-CoV-2 reference tree](https://raw.githubusercontent.com/nextstrain/nextclade/0.14.3/data/sars-cov-2/tree.json) is updated. It allows Nextclade to detect the new Nextstrain clade 21A.

See also:

 - Current Nextstrain SARS-CoV-2 clade definitions in nextstrain/ncov GitHub repository: [clades.tsv](https://github.com/nextstrain/ncov/blob/master/defaults/clades.tsv)

 - Clade 21A in Nextstrain global build: [link](https://nextstrain.org/ncov/global?f_clade_membership=21A)

 - Variant 21A/S:154K on CoVariants.org: [link](https://covariants.org/variants/21A.S.154K)

 - Variant 21A/S:478K on CoVariants.org: [link](https://covariants.org/variants/21A.S.478K)


## [0.14.2](https://github.com/nextstrain/nextclade/compare/0.14.1...0.14.2) (2021-03-30)

We updated Nextstrain Auspice (the tree renderer) from version 2.18.2 to version 2.23.0, with bug fixes and new features. In particular, the filtering functionality is now similar to what can be found on nextstrain.org. We now color the tree by clade and filter by node type ("reference" vs "new" nodes). See [Auspice changelog](https://github.com/nextstrain/auspice/blob/master/CHANGELOG.md) for more details.

In other news, Nextalign 0.2.0 is now available. See Nextalign [changelog on GitHub Releases page](https://github.com/nextstrain/nextclade/releases).

### Bug Fixes

* account for the fact that the length of the gene can be different from %3 before stripping ([6fc99a0](https://github.com/nextstrain/nextclade/commit/6fc99a0d9b4c26f74955a8e87ad7d4a2938ff2c1))
* ensure backwards compatibility with the old GFF parser ([07156b7](https://github.com/nextstrain/nextclade/commit/07156b748ac36e7110d6b95877a849fc480e541c))
* ensure GFF3 spec compliance of gene map parser ([2355d3d](https://github.com/nextstrain/nextclade/commit/2355d3df6b011ef7c1998a5772a0babef9be9ad6))
* integer underflow in `parallelism` parameter to tbb pipeline ([42664e7](https://github.com/nextstrain/nextclade/commit/42664e7562aad39bdefac7f16c7f93830daedeb0))
* prevent local variable shadowing ([64c5661](https://github.com/nextstrain/nextclade/commit/64c5661f913dec991ae6472316ad9107c1e1df2c))
* prevent potential out-of-bounds array access ([4663b32](https://github.com/nextstrain/nextclade/commit/4663b3228b80f57a86aa1dd91d5bdfd90433adfc))
* query results are returned as alignment with insertions stripped, hence gap symbols in the reference should be stripped ([01e8628](https://github.com/nextstrain/nextclade/commit/01e8628fc7861f806fb7a4682356e891bd330c36))
* remove erroneous check for length%3==0 before gap removal ([d95761d](https://github.com/nextstrain/nextclade/commit/d95761d267090f285f3769d7d07772b4415e07e6))


### Features

* add more tree filtering criteria ([d852122](https://github.com/nextstrain/nextclade/commit/d8521221687bf0ba13b7deb3e24221fa6bd0b0ef))
* add tree filtering from auspice ([27eb67e](https://github.com/nextstrain/nextclade/commit/27eb67e3651df242c9170f64f63efefc168dd3f7))
* add tree filters summary ([67c671e](https://github.com/nextstrain/nextclade/commit/67c671ef85f1bd9c23a6c4b4f6ae03dda9b980c9))
* adjust help text and default flags for new data location ([27fd88e](https://github.com/nextstrain/nextclade/commit/27fd88e1cdacb926e32554e7937b05a9015427a9))
* color tree by clade and filter by Node Type - New by default ([79de7cd](https://github.com/nextstrain/nextclade/commit/79de7cd8fa73a7730a012fb3e84077751f614e2e))
* output aligned reference sequence, make ref outputs optional ([49da3f5](https://github.com/nextstrain/nextclade/commit/49da3f59200264b2f7de892cd79a911dc7820271))
* remove old tree filter panel ([13af3ad](https://github.com/nextstrain/nextclade/commit/13af3ad0d708cec9173b1eac922503c859d8ed4a))
* remove separate reference sequence output file ([5a899e2](https://github.com/nextstrain/nextclade/commit/5a899e2796b1b282ff8fca1e53b7b7b94e5e81d6))
* rename flag `--write-ref` to `--include-reference` ([36c52e9](https://github.com/nextstrain/nextclade/commit/36c52e9453fee61c694b9fc1d1246c3fe6130714))
* upgrade auspice to 2.23.0 ([276675b](https://github.com/nextstrain/nextclade/commit/276675bb4df6a81130e9ac8bc98c5588f2462bd2))



## [0.14.1](https://github.com/nextstrain/nextclade/compare/0.14.0...0.14.1) (2021-03-12)

This release of Nextclade adjusts the default Quality Control configuration to account for ever-increasing diversity of circulating SARS-CoV-2. The following default QC parameters have been changed:

Rule "Private mutations":

 - "typical" (expected number of mutations) increased from 5 to 8
 - "cutoff" (number of mutations to trigger QC warning) increased from 15 to 24

Rule "Mutation clusters":

 - "clusterCutOff" (number of mutations within window to trigger a warning) increased from 4 to 6

As always, users can provide their own QC configuration, to override the defaults, if these changes are not desirable.


Additionally, [Nextalign 0.1.7](https://github.com/nextstrain/nextclade/releases) is now available, which fixes rare crash in peptide alignment, when a low-quality sequence has not enough seed positions.


Don't hesitate to provide feedback, report issues and share ideas on [GitHub](https://github.com/nextstrain/nextclade/issues).


### Bug Fixes

* prevent crashing when not enough good gene seed positions ([6233aa2](https://github.com/nextstrain/nextclade/commit/6233aa28e1f9946d0e2ea388d025fc40c5af2a54))


Misc:

* relax SARS-CoV-2 QC parameters to account for increasing diversity of circulating virus


# [0.14.0](https://github.com/nextstrain/nextclade/compare/0.13.0...0.14.0) (2021-03-08)

This is a maintenance release which updates the default reference tree with more recent genomes and increases the number of sequences in it to better reflect circulating diversity.

Additionally, we extend our list of partial codon patches (first introduced in version 0.12.0), in order to correctly detect deletions involving spike protein positions 141 and 142.

There are also some small improvements in the user interface.

As always, don't hesitate to provide feedback, report issues and share ideas on [GitHub](https://github.com/nextstrain/nextclade/issues/new/choose).

The full list of changes is below.

### Bug Fixes

* add additional directions to patch partial codons ([d266fa7](https://github.com/nextstrain/nextclade/commit/d266fa71da6cdc6549dbf2d873ee94d6326634bf))
* Correct Node.js version requirement for the Nextclade CLI ([24c7b76](https://github.com/nextstrain/nextclade/commit/24c7b7608fe519c80109fb87d146d226e9200def))
* don't attempt to create directories from empty paths ([576eb9f](https://github.com/nextstrain/nextclade/commit/576eb9fec4303ad86c2d2722285c763c4f439219))
* increase clade column width to accommodate longer clade names ([557d3d2](https://github.com/nextstrain/nextclade/commit/557d3d227d2741a4b1b1f85e35665159b425a1e2))



## [0.13.0](https://github.com/nextstrain/nextclade/compare/0.12.0...0.12.1) (2021-02-17)

### 🚀 Announcing Nextalign

Today we announce Nextalign, the new command-line tool and the algorithm for viral genome alignment.

Nextalign is based on the alignment algorithm used in Nextclade, ported to C++ and made into the standalone command-line tool. Nextalign development is currently primarily focused on SARS-CoV-2, but it can be used with any virus (and if you encounter any difficulties, let us know [on GitHub](https://github.com/nextstrain/nextclade/issues/new)).

There are 2 ways of using Nextalign:

 - Download Nextalign on [Nextclade Github Releases page](https://github.com/nextstrain/nextclade/releases) to run natively

 - Use Docker container image: [nextstrain/nextalign](https://hub.docker.com/r/nextstrain/nextalign)

   ```
   docker run -it --rm nextstrain/nextalign:latest --help
   ```

Learn more about Nextalign [here](https://github.com/nextstrain/nextclade/tree/master/packages/nextalign_cli).


### 💥 [BREAKING CHANGE] Nextclade has moved!

Once started as a prototype project at [NeherLab](https://neherlab.org/), Nextclade is a part of [Nextstrain project](https://nextstrain.org/) for some time now. For consistency, we will now publish Nextclade in Nexstrain-branded NPM and DockerHub repositories:

 - NPM: [@nextstrain/nextclade](https://www.npmjs.com/package/@nextstrain/nextclade)

 - DockerHub: [nextstrain/nextclade](https://hub.docker.com/r/nextstrain/nextclade)


We added a "Downloads" section on the main page of Nextclade web application. Additionally, this release contains a few fixes to website's look & feel and slightly improves user experience on mobile devices.


### Bug Fixes

* accept 0-based frames as per gff spec ([5c3af28](https://github.com/nextstrain/nextclade/commit/5c3af28ca9afde60b9ad859d38143c9d278e5cea))
* adjust test expectations to new default parameters ([9a457c3](https://github.com/nextstrain/nextclade/commit/9a457c3648c1a38a9c714d62e79ba29a10902997))
* center main page content properly ([460464d](https://github.com/nextstrain/nextclade/commit/460464dc10f65a84a454b15a811a0abdfc830841))
* check for length being a multiple of 3 before codon aware stripping ([a33dd6b](https://github.com/nextstrain/nextclade/commit/a33dd6bfff2b363535ff90d8ee1ff80128a186ec))
* correct error message formatting ([016e924](https://github.com/nextstrain/nextclade/commit/016e92477a818f79f3cfbcfe4cedf425adfd499d))
* correct gene length check ([c6e488f](https://github.com/nextstrain/nextclade/commit/c6e488fb3a1dfe392a12f9c5da44bf531628f3b7))
* end of gene in gene extraction and cli logging ([16626fa](https://github.com/nextstrain/nextclade/commit/16626faecf388f2cadfb6e89ed93ba0b4ec976ad))
* fix non-responsive elements on main page ([36fa501](https://github.com/nextstrain/nextclade/commit/36fa501477aa72fef0e8604e9ecd0dbe06d92629))
* only protect gaps on the edges ([fef98c0](https://github.com/nextstrain/nextclade/commit/fef98c059dbc71194ac2a7f46c832f0c4ed8e5b2))
* pass gff filename to csv parser for more descriptive errors ([6843cc2](https://github.com/nextstrain/nextclade/commit/6843cc2981080c82478d15d30cbdbd926fd8f94c))
* pass the `score-gap-open-out-of-frame` option from cli into lib ([f9a435d](https://github.com/nextstrain/nextclade/commit/f9a435d7ea5dda3e45a21bd59879d39558e1f581))
* remove excessive padding around upload box ([34e7bce](https://github.com/nextstrain/nextclade/commit/34e7bce7d454b22ccada877a7231987ae4d1797b))
* remove gap under the footer ([d4db78b](https://github.com/nextstrain/nextclade/commit/d4db78bb1e9c56f5d40654c6a356f424df2279f2))
* remove horizontal overflow from main page ([d1061f5](https://github.com/nextstrain/nextclade/commit/d1061f591ddce012828799e0fd367252dcf86216))
* throw error when stripped sequence has zero length ([2b74257](https://github.com/nextstrain/nextclade/commit/2b74257ce5e1e4ae7b7f43cccb610a9864e92a38))


### Features

* add an option to allow out-of-order writes ([22702e3](https://github.com/nextstrain/nextclade/commit/22702e376a87708298948da8276640918818c71d))
* add downloads section to nextclade main page ([96bd007](https://github.com/nextstrain/nextclade/commit/96bd0074266f82570f29ba344ae9ba6dbe53bf23))
* add in-order CLI flag and make out-of-order behavior the default ([e722504](https://github.com/nextstrain/nextclade/commit/e722504726cdaec8885c1ce5a63a9fe86e9cb93c))
* add logger with configurable verbosity ([0a62c1f](https://github.com/nextstrain/nextclade/commit/0a62c1f24f3b1cdca8fce5063eb33176646b5066))
* add team portraits to main page ([7566b27](https://github.com/nextstrain/nextclade/commit/7566b27f0879f44e3e35aae26251006106befc1b))
* add validation for numeric cli params ([3915334](https://github.com/nextstrain/nextclade/commit/39153349dc9a8ff64b09d914d16c168aabaefc58))
* adjust team credits styling and text ([ba7f0ab](https://github.com/nextstrain/nextclade/commit/ba7f0ab1ccf6a3e455b851dc4078fbc30256f1c6))
* clarify descriptions for score-gap-open* family of cli options ([3765de8](https://github.com/nextstrain/nextclade/commit/3765de8a06a5aa21fff1799beeee0710589ae367))
* differentiate gap open cost outside of genes, in frame, and out of frame ([a5ead08](https://github.com/nextstrain/nextclade/commit/a5ead0877bebb2e4738e38060921d09f4914f9e1))
* don't use frame from gff ([d9f3023](https://github.com/nextstrain/nextclade/commit/d9f302356ec8e49f2ea668f0bf8a03af4a31ec47))
* expose nextalign algorithm params in cli ([852c2b1](https://github.com/nextstrain/nextclade/commit/852c2b153f0fe9089ebfea7ed5b1e5f035ccface))
* expose nextalign algorithm params in library ([5e3900a](https://github.com/nextstrain/nextclade/commit/5e3900a54c45ecf7b2da6497ffb6656196ca91ae))
* extend cli param descriptions ([a4ac1d5](https://github.com/nextstrain/nextclade/commit/a4ac1d5255e503d406c93cd92163fe7e4b5d76b2))
* extend project description ([30d104e](https://github.com/nextstrain/nextclade/commit/30d104ea7acf09709b1bc43e61d2901b12a11df6))
* further improve logging ([2f593f0](https://github.com/nextstrain/nextclade/commit/2f593f0f84c8e14ba960ba1ee04e62efb09d55c2))
* improve warning messages during gene extraction ([07e2c38](https://github.com/nextstrain/nextclade/commit/07e2c38be24d452a4cea6752965b6720bd606bd1))
* limit clade schema size ([a75dace](https://github.com/nextstrain/nextclade/commit/a75dacee525a5c64c38629c93ece19db052869a8))
* rename negative 'scores' to 'penalties' ([17bb582](https://github.com/nextstrain/nextclade/commit/17bb582566daf8ce22d3ea3840d29758b907a6e9))
* skip minimal sequence length check for aminoacid alignment ([394ca8e](https://github.com/nextstrain/nextclade/commit/394ca8e3887dd57344c276bb4848ff9099ff0974))
* validate codon-related penalty scores only if genes are provided ([9627cfc](https://github.com/nextstrain/nextclade/commit/9627cfc76bb6c500b19aeb3a8d0d05a3ed9431ab))



# [0.12.0](https://github.com/nextstrain/nextclade/compare/0.11.2...0.12.0) (2021-01-21)

This release provides a temporary solution for the problem when certain aminoacid deletions are not being detected properly.

We now maintain a list of "patches" to selectively modify the sequence during translation: the partial codons at the beginning and end of the deletion are combined to one complete codon. This way, deletions that start within a codon no longer result in invalid peptides, and some of the well-known deletions are now properly recognized.

See pull request [#308](https://github.com/nextstrain/nextclade/pull/308)

Thanks [@bede](https://github.com/bede), [@dbrandtner](https://github.com/dbrandtner), [@giuseppina950](https://github.com/giuseppina950), [@iskandr](https://github.com/iskandr), [@SarahNadeau](https://github.com/SarahNadeau) for their reports.

At the same time we are working on a more permanent solution.

Please report issues and leave feedback on [GitHub](https://github.com/nextstrain/nextclade/issues)

### Bug Fixes

* rename variable and fix condition ([40ba67f](https://github.com/nextstrain/nextclade/commit/40ba67f18ef17fa464c8dd70aae72d7025e88ff9))


### Features

* allow codon padding to happen forward and backward for custom cases ([945ca77](https://github.com/nextstrain/nextclade/commit/945ca77074b109f7688cbd677b05f8ff64b64613))
* properly translate out-of-frame gaps ([c34a640](https://github.com/nextstrain/nextclade/commit/c34a640586992e547eca71720b10790247b4d340))
* refactor the codon patching by gene and deletion start: ([7e258d8](https://github.com/nextstrain/nextclade/commit/7e258d8b6de671d90922480fe9893803139b867c))



## [0.11.2](https://github.com/nextstrain/nextclade/compare/0.11.1...0.11.2) (2021-01-18)

This release updates default reference tree and adds new clade designations.

Additionally, it fixes a problem of excess divergence in cases where there are gaps in the reference node we attach to. These gaps no longer contribute to divergence.

### Bug Fixes

* avoid counting every gap in a new node as one divergence unit ([51bfce6](https://github.com/nextstrain/nextclade/commit/51bfce6bfd66e783cca5f2c5cd93bf6b07b6dfde))



## [0.11.1](https://github.com/nextstrain/nextclade/compare/0.10.1...0.11.1) (2021-01-07)

BREAKING CHANGE: Starting with this version Nextclade uses the new Nextstrain clade definitions for SARS-CoV-2. "What are the clades?" section on the main page was updated accordingly. For more information on the updated clade definitions, see our [blog post](https://nextstrain.org/blog/2021-01-06-updated-SARS-CoV-2-clade-naming).

Additionally, Nextclade alignment algorithm was adjusted to correctly handle a few more corner cases. In particular, seed matching was improved to:
 * avoid stretches of `N` when choosing seeds
 * increase the number of seeds

The trimming of terminal `N` characters (introduced in 0.10.1) was removed, because the new improvements also handle this case.

Thanks [Stacia K Wyman](https://github.com/staciawyman) and [Syed Muktadir Al Sium](https://github.com/sium007) for the bug reports!

See also: [issue #288](https://github.com/nextstrain/nextclade/issues/288)
See also: [issue #290](https://github.com/nextstrain/nextclade/issues/290)


### Bug Fixes

* actually use the map to good characters ([c3a0a2c](https://github.com/nextstrain/nextclade/commit/c3a0a2c658accae04ff527a1ef6c5ea097e2aafe))
* remove old clades ([43f3c86](https://github.com/nextstrain/nextclade/commit/43f3c86a67d2b54ea19b4ab65637555f1f3c3894))


### Features

* add new clade schema ([5ab7054](https://github.com/nextstrain/nextclade/commit/5ab7054191a467694e6ba499a1b60e99ada7f738))
* improve seed matching by logging good nucleotides ([ce62478](https://github.com/nextstrain/nextclade/commit/ce6247816e79d2c8c161f44346368cf9c42abd68))
* increase number of seeds and reduce redundant seed search ([d1e0a2f](https://github.com/nextstrain/nextclade/commit/d1e0a2f15bc986e86996d4d62d48eb8fe556abd5))
* update SARSCoV2 tree.json ([880223e](https://github.com/nextstrain/nextclade/commit/880223e49df863deab749aa0378339660a6f3735))


## [0.10.1](https://github.com/nextstrain/nextclade/compare/0.10.0...0.10.1) (2020-12-30)

This release fixes a problem with input sequences with large chunks of `N` nucleotides at the edges.
To ensure correctness of results, before alignment we now trim contiguous blocks of `N`s at the beginning and at the end of each sequence.

Thanks [Stacia K Wyman](https://github.com/staciawyman) for the bug report.

See also: [issue #285](https://github.com/nextstrain/nextclade/issues/285)

### Bug Fixes

* trim leading and trailing to void seed matching problems ([17a554a](https://github.com/nextstrain/nextclade/commit/17a554ab28a80679fb2931c6469843e014d5fcbe))



# [0.10.0](https://github.com/nextstrain/nextclade/compare/0.9.0...0.10.0) (2020-12-21)


Nextclade (both, web and CLI versions) no longer uses or requires the standalone gene map file by default. Instead, it takes the corresponding information from `genome_annotations` field of the reference tree file (nowadays, this property is usually present in all Auspice JSON v2 files produced with Nextstrain's Augur). A standalone gene map file can still be provided, in which case it overrides the gene map found in the reference tree file.

In some cases, when there were multiple mutations in the same codon, Nextclade has been reporting aminoacid changes incorrectly, as if these changes were in separate codons having the same position. The reported changes would then list this aminoacid mutation twice, with the same position, but with two different resulting aminoacids (which is impossible). We adjusted the detection of aminoacid changes by performing full translation of every gene, so this issue is now fixed.

Nexclade now also reports aminoacid deletions. It no longer outputs `aminoacidChanges` field/column in JSON, CSV and TSV exports. Instead, it outputs separate `aaSubstitutions` and `aaDeletions` columns.

Nexclade is now better suited for the analysis of viruses other than SARS-CoV-2. We briefly tested it with the Flu virus, however, more testing is required. Please reach out to developers if you are interested in the analysis of other viruses.

The default reference tree has been updated.


### Bug Fixes

* add download location and local rules ([fbf6adc](https://github.com/nextstrain/nextclade/commit/fbf6adcd4cde76626ee6dbfd829e7b293667f18b))
* add reversion mutation to distance of attached tree nodes ([0889457](https://github.com/nextstrain/nextclade/commit/088945762bab189937134875715d1ef8f3bc3aea))
* avoid buffer overflow by using positions relative to the gene start ([faf2a88](https://github.com/nextstrain/nextclade/commit/faf2a88f4e858e7a9667069a351c61b4c43ace33))
* convert gene map to zero-based indices ([02b8b8e](https://github.com/nextstrain/nextclade/commit/02b8b8e13aadc8ba063869174c667f9b506ad6fb))
* corect the nuc position calculation relative to gene start ([97e4508](https://github.com/nextstrain/nextclade/commit/97e450894edd87fcc74b09225fb5653a8b5bd10a))
* correct deletion range end ([23b794c](https://github.com/nextstrain/nextclade/commit/23b794c84bbaf0c16d7e97e380528054c334f54f))
* ensure only full-codon nuc dels are associated with the aa dels ([0448d1f](https://github.com/nextstrain/nextclade/commit/0448d1f16d3f6ca440c18fe0770b22aa94f0ebc0))
* exclude aa deletions from aa substitutions ([bc188bd](https://github.com/nextstrain/nextclade/commit/bc188bd06aedd6fc016ada687ed67408cd5c0561))
* fix arguments to intersection in aa Association ([b75ff5c](https://github.com/nextstrain/nextclade/commit/b75ff5c1ac2e0482ac3f4e1a972e3ea883976e17))
* make sure query gene changes don't propagate to the ref gene ([61b9bf5](https://github.com/nextstrain/nextclade/commit/61b9bf5827bc1862ed74ef24111c1da4d7e81980))
* make sure the gene ranges are semi-open ([3d9754a](https://github.com/nextstrain/nextclade/commit/3d9754a1e8f8bf375c97b9ffae551f9306681dff))
* make sure the genes of the gene map are of correct length ([a737a5e](https://github.com/nextstrain/nextclade/commit/a737a5eab6a9d8d4b20e90d121e8fded9e5d4926))
* only count nucleotide substitutions towards divergence during tree attachment ([2f2305d](https://github.com/nextstrain/nextclade/commit/2f2305db71cfbdb0eb2485c9549469ce9bbaba98))
* rectify codon position calculation ([1e56a18](https://github.com/nextstrain/nextclade/commit/1e56a18934e0a4b075a3b029c9e23be524fbedc4))
* revise clade names ([79541b4](https://github.com/nextstrain/nextclade/commit/79541b43b2e9beffe5a453b571941b44987cc88b))
* revise clade names ([88e612d](https://github.com/nextstrain/nextclade/commit/88e612d0446e09d836f953be053e1fb1cc53b3b4))
* update genome size when custom root sequence is provided ([680e44c](https://github.com/nextstrain/nextclade/commit/680e44cf98c00b36174c892eba9d0b684ff80028))


### Features

* adapt filtering UI for the new aa subs and dels ([db97f2b](https://github.com/nextstrain/nextclade/commit/db97f2b31b776a21301df6cf3ed8f5995783ef56))
* adapt results serialization for the new aa subs and dels ([2be7de6](https://github.com/nextstrain/nextclade/commit/2be7de657aa25c5de6eee874d2d86591f347d899))
* adapt results table UI for the new aa subs and dels ([89e40be](https://github.com/nextstrain/nextclade/commit/89e40be896b4ab5879df941ecc8fd31e7ad59a7e))
* add aa deletions to the tree tooltips ([613971e](https://github.com/nextstrain/nextclade/commit/613971ef875a6619add2de2edc82eddedc1c4c3a))
* add additional checks when loading gene map ([1d39b4e](https://github.com/nextstrain/nextclade/commit/1d39b4e9e207e170b28c9ef7da7751eb42e180d1))
* add codons to the aa change objects ([d425981](https://github.com/nextstrain/nextclade/commit/d42598143c17e88f82810a6bd61c53c16a9e82e3))
* add subclades ([24b0abc](https://github.com/nextstrain/nextclade/commit/24b0abc0c59be31a9fbe44a6892faa9081f19bdd))
* guess unit of measurement of divergence ([8db8bde](https://github.com/nextstrain/nextclade/commit/8db8bde0e30a1d3f4531d88bc522f33901beac2b))
* improve reporting of bad codons ([66fc002](https://github.com/nextstrain/nextclade/commit/66fc002bf2e20584c41177a19d2e474ec88edd1f))
* list partial codons as mutations to X ([16e11d9](https://github.com/nextstrain/nextclade/commit/16e11d9d08404ed99910a609c1ba1a2087c259ef))
* re-associate nuc changes with their corresponding aa changes ([cc17a97](https://github.com/nextstrain/nextclade/commit/cc17a97bfe2506c3ddaf70d2386b06eef5ae069f))
* reimplement aminoacid changes extraction, extract deletions ([7472109](https://github.com/nextstrain/nextclade/commit/74721090b4b9b773a6cf5d9fa3d714ad4f73925f))
* take gene map from tree json ([9466d8f](https://github.com/nextstrain/nextclade/commit/9466d8fdcd8cad10fe5f65485a8a8a50a3fa640d))
* truncate aminoacid changes lists in tooltips ([a383b4c](https://github.com/nextstrain/nextclade/commit/a383b4cbb509c3dfc76ecae47244d7e0867d8730))



# [0.9.0](https://github.com/nextstrain/nextclade/compare/0.8.1...0.9.0) (2020-12-02)

This release is focused on advanced users of Nextclade web application. On the main page you can find the new "Advanced mode" toggle, which opens access to the additional parameters. There you can set custom input data: reference tree, root sequences, QC parameters, and PCR primers. For each filed you can provide a local file, a URL to a remote file, or paste the data into the text box directly. Parameters that are left blank will be substituted from Nextclade's defaults. All data formats are shared with the command-line version of Nextclade CLI.

You can find the full list of changes below:

### Bug Fixes

* avoid passing the DOM button click event to state ([6fb21de](https://github.com/nextstrain/nextclade/commit/6fb21dedf243f9a3d904f79f04e775d66386f9e0))
* correct grammar ([dd8f5af](https://github.com/nextstrain/nextclade/commit/dd8f5af5a5c591a4815cdc74cdd27b2fb18fb4ab))
* don't pass the custom props to DOM nodes ([cea8285](https://github.com/nextstrain/nextclade/commit/cea82859ddd55d15f3e05ea833824d6a8b016ec0))
* don't pass the custom props to DOM nodes (more) ([47b6fe0](https://github.com/nextstrain/nextclade/commit/47b6fe087824b0555bb3397548916086eeea2573))
* don't pass the custom props to DOM nodes (more) ([585642b](https://github.com/nextstrain/nextclade/commit/585642b6789904fc6f0bf1d87ae9918cc91a8705))
* remove delay in navigation to results page when after file loaded ([855e285](https://github.com/nextstrain/nextclade/commit/855e285c90def92f4684071fdddaffca3c926658))


### Features

* add advanced mode toggle ([da3e3d8](https://github.com/nextstrain/nextclade/commit/da3e3d874fa19af0e05fee13866fda457090f84d))
* add badges indicating default input state ([b6078fd](https://github.com/nextstrain/nextclade/commit/b6078fd146818ef0e127249c0760b9d4b3e929f1))
* add button and modal to create new runs ([f3b4f72](https://github.com/nextstrain/nextclade/commit/f3b4f72006cb77e8c5efc6532076b9e42c78787e))
* add mockup of advanced controls on main page ([31a3b30](https://github.com/nextstrain/nextclade/commit/31a3b301b12005f7a74a939fad68bbd5e2fefbf6))
* add placeholder for previous results section  ([5260682](https://github.com/nextstrain/nextclade/commit/5260682c657e39bb4b5a2cbc890befd8e3a747d8))
* add tooltip text for the run button ([5ba07ee](https://github.com/nextstrain/nextclade/commit/5ba07ee2a834d432e2293e558529b7b9a4fa422c))
* add tooltips and visual helpers to improve file picker ux ([666a842](https://github.com/nextstrain/nextclade/commit/666a84258a829e05183402fa3a687179e2e95603))
* align file picker header text ([5ff6eb5](https://github.com/nextstrain/nextclade/commit/5ff6eb5950677008a8426254daa6481f5f36c09c))
* bail out of data processing early on fetch failure from url params ([6e5b9a4](https://github.com/nextstrain/nextclade/commit/6e5b9a4167e4de3e15ad300cd43aecd48ca7af7a))
* center-align text ([fa72701](https://github.com/nextstrain/nextclade/commit/fa727015c05a19d01f8295e9f9bf17ad2fec164a))
* connect input controls to new input param state ([5744fcb](https://github.com/nextstrain/nextclade/commit/5744fcb071b6f7e843947f7c20cde48c1feb4af8))
* customize instruction and placeholder text on url and paste comps. ([2adbd92](https://github.com/nextstrain/nextclade/commit/2adbd9256fa0c5feae5c092a0aafa9ffcee0fa59))
* dim placeholder text color ([6585a10](https://github.com/nextstrain/nextclade/commit/6585a10e501693c3f5714fba974ffe61020f8e7f))
* disable virus selection dropdown and add a tooltip for it ([d3024c5](https://github.com/nextstrain/nextclade/commit/d3024c5ceb26d31d15c5e2f086dd7f10e527962b))
* fetch inputs from user-provided URL  ([e352814](https://github.com/nextstrain/nextclade/commit/e352814b73436e7ff9ad60624380f26932afcc00))
* handle errors in simple mode better ([417b11c](https://github.com/nextstrain/nextclade/commit/417b11c7b4a4046d7cd8979591ef07f1035a4181))
* improve file picker layout ([6e99fbb](https://github.com/nextstrain/nextclade/commit/6e99fbb957ebc7134d13ea4bfeab0eeec254b904))
* improve layout of main page ([29b99ef](https://github.com/nextstrain/nextclade/commit/29b99efe6864629e48c56ab9b585a0822a7a6dfb))
* improve layout of network error messages, clarify the text ([fd18f34](https://github.com/nextstrain/nextclade/commit/fd18f34da4b858b83d236b0a49c90c17fea2dab5))
* improve layout of tab-cards and URL tab body ([7775325](https://github.com/nextstrain/nextclade/commit/77753259cf4a749ed2610ed461b0a7c111aa695c))
* improve layout of the "paste" tab panel ([d111a96](https://github.com/nextstrain/nextclade/commit/d111a966012568be5546c32992f20524cb405c38))
* improve layout of the "url" tab panel ([a3eed14](https://github.com/nextstrain/nextclade/commit/a3eed147c679a2df8fa5b0d7ac0e7941209b060c))
* improve layout of the file info component ([407fcd7](https://github.com/nextstrain/nextclade/commit/407fcd7a1645eba0c899399e3a2c279284a4a2bc))
* improve layout of upload cards ([18a49c8](https://github.com/nextstrain/nextclade/commit/18a49c8d21982caffa736b627abff4f42175005a))
* improve network error messages ([08f3f5f](https://github.com/nextstrain/nextclade/commit/08f3f5ff809abda59242aa23b5c5c7740879ba79))
* improve uplolader text for case where data is provided as a string ([7f29bf4](https://github.com/nextstrain/nextclade/commit/7f29bf4ca2498fdf7cd57823819dd28b5a07200f))
* increase feature box height ([9777ae6](https://github.com/nextstrain/nextclade/commit/9777ae6752fcbf411668a2c98ac00fc5d336f804))
* increase file picker height ([1933511](https://github.com/nextstrain/nextclade/commit/1933511addf2c7d0a5cb8a794703099878c017ae))
* indicate file upload with status text ([c40a76d](https://github.com/nextstrain/nextclade/commit/c40a76de2ea2512ac7dbb8bb75d0ba14825ca5b2))
* launch algorithm on "Run" button click in advanced mode ([84afce2](https://github.com/nextstrain/nextclade/commit/84afce235d1c63c89e5f34d8a3e28a3a5c40c717))
* load and process files in advanced mode ([fbb106c](https://github.com/nextstrain/nextclade/commit/fbb106cbb736ccdc4d7b560e0869631fd4081360))
* make file pickers collapsible ([c51b4f8](https://github.com/nextstrain/nextclade/commit/c51b4f8c751dccb225c079fbe88647a38a07659f))
* reduce spacing between cards ([9a94b51](https://github.com/nextstrain/nextclade/commit/9a94b51f01ace1f6599d4ecbde2f12b96060518e))
* run automatically after example data is loaded ([d0c07d5](https://github.com/nextstrain/nextclade/commit/d0c07d57bbbbb8914c8eeeeacf1db65550517673))
* run immediately after input is provided in simple mode ([5d68c73](https://github.com/nextstrain/nextclade/commit/5d68c73dce97992099c80132a37589bb221db52d))
* show error alerts under file dialogs when there are errors ([6aa42be](https://github.com/nextstrain/nextclade/commit/6aa42be70c64d383778c2c3261c0928035ebbedb))
* soften card shadows ([b50d2ee](https://github.com/nextstrain/nextclade/commit/b50d2eebc53268e8a75869241045d5ebf0281f72))
* use new file picker in simple mode too ([9344d92](https://github.com/nextstrain/nextclade/commit/9344d923233956c37ea2ac1dfd4432dd27bf2149))
* wrap text in text area for pasting sequences ([73540c5](https://github.com/nextstrain/nextclade/commit/73540c5e5452c5c235f7833f8a2e02bc293daefd))



## [0.8.1](https://github.com/nextstrain/nextclade/compare/0.8.0...0.8.1) (2020-11-12)

This is a follow-up release, on top of version 0.8.0.

In this version Nextclade further improves handling of gaps in node distance calculation.

We increased the thresholds of private mutations in Quality Control calculation for SARS-CoV-2, to account for the current situation, so some sequences will have better QC scores now. As usual, you can set the desired custom values in Settings dialog or using the `--input-qc-config` flag in the command-line version.

Additionally, this version introduces some minor improvements in the user interface as well as in runtime performance.

You can find the full set of changes below:


### Bug Fixes

* formatting markdown snippets (about and changelog) ([b8b1971](https://github.com/nextstrain/nextclade/commit/b8b1971ebaf528c937b8cc458723362b8ac3a7ec))
* increase allowed private mutations -- as SARS-CoV-2 diversifies, sequences are expected to have more private mutations ([fc1e885](https://github.com/nextstrain/nextclade/commit/fc1e885863c417c33eaf7795df2b29011848d709))


### Features

* exclude gaps from private mutations counting ([5b04903](https://github.com/nextstrain/nextclade/commit/5b04903b21a279cf8094bf72b789f2fa440de9b5))
* only show the "what's new" popup on major branches ([a902c6a](https://github.com/nextstrain/nextclade/commit/a902c6ac7b68a3ccf767e4059fe50db4c32bc79f))


### Performance Improvements

* avoid re-filtering gaps from mutations for every node every time ([0509770](https://github.com/nextstrain/nextclade/commit/0509770f1a95b2d463449a2b7d4c8a83ceb04005))
* catch common cases in nucleotide match function before doing full set intersection ([20a20ae](https://github.com/nextstrain/nextclade/commit/20a20ae8022f8d340f397b0fd4087a455117e9b3))


# [0.8.0](https://github.com/nextstrain/nextclade/compare/0.7.8...0.8.0) (2020-11-10)

This release brings several important bugfixes, improvements and new features.

In this version Nextclade adds support for the new SARS-CoV-2 regional subclades. The default reference tree now contains a few nodes with clades `20A.EU1` and `20A.EU2`. For more information about the new variants refer to [Hodcroft et al., 2020](https://www.medrxiv.org/content/10.1101/2020.10.25.20219063v1).

Nextclade algorithms now handle ambiguous nucleotides and gaps in the reference tree and the root sequence. Previously this was not needed, because our default root sequence is always full and unambiguous, but this is important now that Nextclade allows custom root sequences.

Nextclade developers will no longer maintain `clades.json` file with a list of clades. Since v0.4.0, clade assignment is performed by taking clade of the nearest node on the reference tree, so the algorithm does not depend on this file. This change means that users no longer have to provide `clades.json` for custom viruses anymore, but also that the "Gene map" panel in the web application will not show markers for clade-defining mutations.

Nextclade web app now includes more interesting and relevant example SARS-CoV-2 sequences to better showcase application's features.

Nextclade web application now accepts new URL parameters. Additionally to `input-fasta=` parameter to download and start processing a given FASTA file (introduced in v0.7.0), you can now also provide `input-root-seq=` parameter to download and use a given custom root sequence, as well as `input-tree=` parameter for a custom reference tree.

You can now export the resulting tree in Auspice JSON v2 format, with the analyzed sequences placed onto the reference tree. Check the "Export" dropdown on the results page. This file can then be used for further analysis or visualization (for example with [auspice.us](https://auspice.us)).

> ⚠️ Exercise caution when interpreting Auspice JSON v2 file generated by Nextclade. Nextclade's algorithms are only meant for quick assessment of sequences: they perform quality control, clade assignment, and a simple phylogenetic placement. Nextclade is not a replacement for the full phylogenetic analysis with the main Nextstrain pipeline.

The non-algorithm part of the command-line version of Nextclade has been substantially rewritten. It now takes advantage of all processor cores in the system. You can set the desired level of parallelism with the new flag: `--jobs`. Additionally, sequences that trigger processing errors are now included into CSV, TSV and JSON output files, along with their respective error messages (in the new `errors` column).

The redundant column `qc.seqName` has been removed from CSV and TSV results. Use column `seqName` instead. The order of columns has been changed, to emphasize clades and QC results.

There are more minor fixes and improvements. Here is a full list of changes since previous release:

### Bug Fixes

* ensure auspice strings interpolate correctly ([1f0e3c1](https://github.com/nextstrain/nextclade/commit/1f0e3c119a6528c07ea32f19273b3919891ca8a3))
* remove black overlay above entropy panel when holding shift or alt ([fbc851c](https://github.com/nextstrain/nextclade/commit/fbc851c4d330bda997a0c9fd3fd36c1764a1f424))
* ensure isMatch handles ambiguous nucleotides in both reference and query ([ee35f77](https://github.com/nextstrain/nextclade/commit/ee35f7717d51b4ed70aa20adcf31e62fb17a9ea9))
* exclude gaps in reference node from distance calculations ([8e6571c](https://github.com/nextstrain/nextclade/commit/8e6571c331e7c277dfba47e757e4b42ee4f2acfe))
* use consistent line endings in json export ([3d8ddb5](https://github.com/nextstrain/nextclade/commit/3d8ddb537dd2fb516e99924165eed8ed2fbd74dc))
* ensure isMatch handles ambiguous nucleotides in both reference and query ([ee35f77](https://github.com/nextstrain/nextclade/commit/ee35f7717d51b4ed70aa20adcf31e62fb17a9ea9))
* exclude gaps in reference node from distance calculations ([8e6571c](https://github.com/nextstrain/nextclade/commit/8e6571c331e7c277dfba47e757e4b42ee4f2acfe))
* **cli:** add missing files into docker builds ([dbb54f2](https://github.com/nextstrain/nextclade/commit/dbb54f2a8584379437932d7480cc08db34d16a87))
* **cli:** preserve failed sequences in results ([8e1e78b](https://github.com/nextstrain/nextclade/commit/8e1e78b170242e72b97e3e75ce67856ad9f32c28))

### Features

* **cli:** add jobs flag for setting the level of parallelism ([96100b6](https://github.com/nextstrain/nextclade/commit/96100b6063880c69630ef7019a3d4223aaf63379))
* **cli:** don't finalize tree when tree output is not requested ([8a9c767](https://github.com/nextstrain/nextclade/commit/8a9c767e6f39270ee4d24fc3c2445deae895dd3e))
* **cli:** make CLI run in parallel   ([5a8902c](https://github.com/nextstrain/nextclade/commit/5a8902c1248d2aec9851e9d27ea59790d9eb4af9))
* add "what's new" popup, optionally show on every release ([66cf03d](https://github.com/nextstrain/nextclade/commit/66cf03d59f83981b198a064ae510650cc37d4a83))
* allow exporting Auspice tree json result again ([5428bc8](https://github.com/nextstrain/nextclade/commit/5428bc8054a3f8cd78729a307b5dfadda4e0474b))
* enforce csv column order, remove duplicate qc.seqName column ([5928b53](https://github.com/nextstrain/nextclade/commit/5928b53cc0d8d74fa3e438d91d958b54d1dd1fee))
* feat!: remove clade markers from Gene Map, remove clades.json ([858b92a](https://github.com/nextstrain/nextclade/commit/858b92a7558e0ff7b9c7119cc34250f4ea829b85))
* feat: add more interesting example data
* feat: add rule to augur workflow to make example sequence fasta
* feat: add subclades
* fetch input root sequence and input ref tree provided  URL params ([585371a](https://github.com/nextstrain/nextclade/commit/585371a1e397bc15e7802d8e6a4e2edaa5777da9))
* remove uppercase text transform from buttons  ([79c99b6](https://github.com/nextstrain/nextclade/commit/79c99b666077b11b31fd155518c36e6a0e98b4c5))
* use the root sequence and tree provided in the URL ([d364efa](https://github.com/nextstrain/nextclade/commit/d364efa1936967e345d04ad917f600fca9ecabee))

### BREAKING CHANGES

* We removed `clades.json` file and modified `Virus` data structure.
  For a while now we assign clades by looking at the closest node in the tree, and we don't rely algorithmically on clade definitions in `clades.json`. The only place where clade definitions were used is displaying clade-defining mutation markers on Gene Map.
  We agreed that with introduction of subclades we want to remove `clades.json`, rather than update it. It also means removing clade-defining mutation markers on Gene Map in the web app. This commit makes this happen.
* qc.seqName is removed from CSV, TSV and JSON outputs (it had the same values as seqName)
* order of columns is changed in CSV ans TSV outputs


## [0.7.8](https://github.com/nextstrain/nextclade/compare/0.7.7...0.7.8) (2020-11-05)

This is a bugfix release which addresses CLI crash due to improper reading of the custom gene maps

### Bug Fixes

* **cli:** add missing preprocessing step for custom gene maps in CLI ([0fb31dd](https://github.com/nextstrain/nextclade/commit/0fb31dd02e44460460c3565e32391aafbc1a7fcc)), closes [#252](https://github.com/nextstrain/nextclade/issues/252)


## [0.7.7](https://github.com/nextstrain/nextclade/compare/0.7.6...0.7.7)

This is a bugfix release which addresses a rarely occurring situation when clade is incorrectly assigned due to a defect in the clade assignment algorithm.


### Bug Fixes

* remove mutually cancelling mutations during tree preprocessing ([a420e83](https://github.com/nextstrain/nextclade/commit/a420e8373a05af1f74e2f073ae83c4577dd65510))


## [0.7.6](https://github.com/nextstrain/nextclade/compare/0.7.5...0.7.6) (2020-10-27)

This is a bugfix release which addresses crash of the web application which occurred when removing a tree filter by clicking on a "cross" icon of the filter badge.

Additionally, we decided tp force reset all users' browsers to use English version of the Nextclade web application, because other locales went out of sync significantly. P.S. We are [looking for translators](https://github.com/nextstrain/nextclade/issues/37)!

### Bug Fixes

* avoid crash on filter badge removal ([472b9ab](https://github.com/nextstrain/nextclade/commit/472b9ab2c9bf5e7e83621c0046e331d3e9d5cebb)), closes [#235](https://github.com/nextstrain/nextclade/issues/235)

### Features

* force reset all users to English locale ([762d34d](https://github.com/nextstrain/nextclade/commit/762d34de89c27e8b867ad34f55154d87503cd4ae))


## [0.7.5](https://github.com/nextstrain/nextclade/compare/0.7.4...0.7.5) (2020-10-06)


This release removes nucleotide composition from CSV and TSV outputs. Due to variations of the alphabet, nucleotide composition has been adding and removing columns unpredictably. By removing it we opt-in to a stable set of columns.

### Features

* don't output nucleotide composition to CSV ([ff7c883](https://github.com/nextstrain/nextclade/commit/ff7c883ad4125f688db949121e5c645cc3ba877c))



## [0.7.4](https://github.com/nextstrain/nextclade/compare/0.7.3...0.7.4) (2020-10-05)

This is a bugfix release which addresses improperly formatted SNP clusters in output files

### Bug Fixes

* format SNP clusters properly for export ([c7aa5c7](https://github.com/nextstrain/nextclade/commit/c7aa5c7c81b9a9fb9cb072aa8e704b0a0a019991))



## [0.7.3](https://github.com/nextstrain/nextclade/compare/0.7.2...0.7.3) (2020-10-05)

This is a bugfix release

### Bug Fixes

* add last newline in exports ([c3d83d6](https://github.com/nextstrain/nextclade/commit/c3d83d6da3a4c272fa76326359451327c674dab5))
* prevent app from crashing when a locale is missing ([1fd2a19](https://github.com/nextstrain/nextclade/commit/1fd2a19e41fa8f5cf563da04afcbb1dcbc921b75))



## [0.7.2](https://github.com/nextstrain/nextclade/compare/0.7.1...0.7.2) (2020-10-01)

This version introduces a mechanism that allows Nexclade to signal common ad blocking browser extensions that it respects privacy. We hope that it may increase compatibility when these extensions are enabled.


### Features

* attempt to reduce breakage by adblockers ([1870cdc](https://github.com/nextstrain/nextclade/commit/1870cdc2667a58e496f9d182173af5c5770ed6bd))
* warn about possible adblocker interference ([ffff5fb](https://github.com/nextstrain/nextclade/commit/ffff5fb41fc5b5967270a3dcdee8058acc9e692e))



# [0.7.0](https://github.com/nextstrain/nextclade/compare/0.6.0...0.7.0) (2020-10-01)

Nextclade 0.7.0 ships with new CLI flags, allowing overriding most of the virus-specific parameters:

```
--input-fasta
--input-root-seq
--input-tree
--input-qc-config
--input-gene-map
--input-pcr-primers
```

Additionally, the web application now can fetch a .fasta file from a remote location using `input-fasta` query parameter:
`https://clades.nextstrain.org/?input-fasta=<your_url>` (CORS needs to be enabled on your server)


### Bug Fixes

* ensure example sequences are loading correctly ([fc44961](https://github.com/nextstrain/nextclade/commit/fc449615bcfa84551912434671a724ef30caa94f))


### Features

* improve network error popup informativeness and looks ([ffd2995](https://github.com/nextstrain/nextclade/commit/ffd29954b9a3761a7e0eb6263436254c129dc0d5))
* **cli:** add CLI flag to output a CSV with clades only ([bb405ff](https://github.com/nextstrain/nextclade/commit/bb405ffccdd50a09e43c148ab592c8d21f95e5ed))
* **cli:** add possibility to override clades, primers and gene map ([643607b](https://github.com/nextstrain/nextclade/commit/643607b2a435a93267479251dbb5da086bbb48fa))
* **cli:** output a TSV with clades only, instead of CSV ([d956f0b](https://github.com/nextstrain/nextclade/commit/d956f0bbae2be6a4e35d21f091f3e45851b524a6))
* deduce virus genome size from root sequence length ([22d4e7a](https://github.com/nextstrain/nextclade/commit/22d4e7a76db63a85b5cbe43efb18de7f3e52edd0))



# [0.6.0](https://github.com/nextstrain/nextclade/compare/0.5.2...0.6.0) (2020-09-24)

This a bugfix release which addresses CLI crash on alignment failure

### Bug Fixes

* fix CLI crash on alignment failure ([b02a602](https://github.com/nextstrain/nextclade/commit/b02a602615486d2f3725ed873cae65bea30b4b7b))



## [0.5.2](https://github.com/nextstrain/nextclade/compare/0.5.1...0.5.2) (2020-09-23)


### Bug Fixes

* correct the link URL to nextstrain ncov clades ([92982c7](https://github.com/nextstrain/nextclade/commit/92982c75015ff21df036390aef16f2b6788c9e4e))



## [0.5.1](https://github.com/nextstrain/nextclade/compare/0.5.0...0.5.1) (2020-09-23)


### Features

* fetch input fasta from a remote location ([a339c05](https://github.com/nextstrain/nextclade/commit/a339c05cd0c67ef64cf231c8b41291cbf85fc8b1))
* present error message on data fetch failure ([aed0a21](https://github.com/nextstrain/nextclade/commit/aed0a215c8d69b316a705c29057de427d77f7c6d))



# [0.5.0](https://github.com/nextstrain/nextclade/compare/0.4.8...0.5.0) (2020-09-21)


### Bug Fixes

* ensure proper complement and position of ambiguous nucleotides ([8de7f5d](https://github.com/nextstrain/nextclade/commit/8de7f5d3ec3259a246661505bd56ff2960599ede))
* remove Charité_NS_RdRp_P primer, correct name of Charité_N_RdRp_P ([488bf05](https://github.com/nextstrain/nextclade/commit/488bf05dbcd194f0a2b6f760e6790710da01a487))
* remove trailing spaces from primer sources ([8dce5c6](https://github.com/nextstrain/nextclade/commit/8dce5c6b9fa5c896592103a90a9c4769e4010bc6))


### Features

* add primer changes to the tree node info ([eb51963](https://github.com/nextstrain/nextclade/commit/eb5196306cb1c8a333308898cbe3546054e42864))
* add tree coloring by presence of PCR primers ([21dceed](https://github.com/nextstrain/nextclade/commit/21dceed07d421d9dac771c16490307b78f96ecea))
* convert primer data to JSON ([36bbd6e](https://github.com/nextstrain/nextclade/commit/36bbd6ec61fe8610be8b15bf4e9bb4a41c448757))
* display PCR primer changes in tooltips ([801622f](https://github.com/nextstrain/nextclade/commit/801622f66feb133e1440fa365a3d87b14ee27895))
* don't report mutations where primer contains ambiguous nucleotides ([7fc5383](https://github.com/nextstrain/nextclade/commit/7fc538368a582c149a6f4a92afeed0af69f58adf))
* format PCR primer changes when preparing CSV export ([b9019c5](https://github.com/nextstrain/nextclade/commit/b9019c5014d276e61cf63ab2fd2f044a9d15442b))
* list primer changes in mutation tooltips on sequence view ([98e0189](https://github.com/nextstrain/nextclade/commit/98e0189b0089fa44cd12355e81aae14a7d8e9353))
* retry with reverse-complement primer if not found in root sequence ([8a7a458](https://github.com/nextstrain/nextclade/commit/8a7a45836f1f515b6368687c53039634c17e40e9))


## [0.4.6](https://github.com/nextstrain/nextclade/compare/0.4.5...0.4.6) (2020-09-14)


### Bug Fixes

* attempt to fix tsv extension on chrome mac ([e47aa5e](https://github.com/nextstrain/nextclade/commit/e47aa5e7026f86554157d1e4030ce8b5a29306b3))
* **cli:** make sure the custom tree is used ([d32d7c2](https://github.com/nextstrain/nextclade/commit/d32d7c28fb852377564df7b4b3cbfb7b8a881808))
* make sure exported files have correct extensions ([2bb74c8](https://github.com/nextstrain/nextclade/commit/2bb74c8ed0398cd0bc59bb88e779976a1f30452c))
* **cli:** make desc casing consistent ([976a47d](https://github.com/nextstrain/nextclade/commit/976a47d990d17fb8f0b311c39f52593944d05f85))
* change app description to match the main page title ([43daceb](https://github.com/nextstrain/nextclade/commit/43daceb04d1d81188e313ff326c99576d65f4b53))
* correct substitutions in translated strings ([fa2120a](https://github.com/nextstrain/nextclade/commit/fa2120a01905320c8e31749c2e73912347ae26e7))
* ensure saved locale is restored on launch ([86c1688](https://github.com/nextstrain/nextclade/commit/86c168855ef45a8359f293b466ef7c1ffbe54104))


### Features

* **cli:** add ability to output Auspice JSON v2 in CLI ([77563a3](https://github.com/nextstrain/nextclade/commit/77563a3e087e42b599eb7f42a6486f146e5332f8))
* add basic node cli ([1eeef0c](https://github.com/nextstrain/nextclade/commit/1eeef0c97f93e29f6ae75901458b3576097bb77f))
* add cli arguments for inputs and outputs ([db8c44e](https://github.com/nextstrain/nextclade/commit/db8c44e6aade356b7ab8ab69db3e8db88eff4524))
* add docker container config ([8ea7047](https://github.com/nextstrain/nextclade/commit/8ea704785ea6a72080c61dd3e8a5bc304fe97d6a))
* add links to cli and a short intro on main page ([4a724d9](https://github.com/nextstrain/nextclade/commit/4a724d9942e587d49996723ba655a36b033cd46b))
* **cli:** allow custom root sequence, qc config and ref tree ([da5824a](https://github.com/nextstrain/nextclade/commit/da5824a2ff22a504f2e7ee9ee98d02e40fdec60a))
* improve fr translation ([243bcbf](https://github.com/nextstrain/nextclade/commit/243bcbfeb03a00e98e1a66bd146943c9f1d4f71b))
* improve ru translation ([64aff1a](https://github.com/nextstrain/nextclade/commit/64aff1a9839f70d1fb9f9532d77a42ad4d9b3b00))
* remove unused locale keys ([82bd7ba](https://github.com/nextstrain/nextclade/commit/82bd7ba52c0af1c91aa673b4712064af2ab819f9))



# [0.4.0](https://github.com/nextstrain/nextclade/compare/0.3.7...0.4.0) (2020-09-01)


### Bug Fixes

* add missing word ([f15af21](https://github.com/nextstrain/nextclade/commit/f15af2187c4bed93839e2412349f3358809ec73a))
* adjust QC filter to new scoring scheme ([4129947](https://github.com/nextstrain/nextclade/commit/4129947ad55e5319c63d5058228eb873f7ddd30b))
* adjust reducers, ui and more types for the new results layout ([8520daf](https://github.com/nextstrain/nextclade/commit/8520dafff1abc4fdba76a654e3bf77547644d2a5))
* avoid unrecoverable failure when a sequence fails to align ([1511d7b](https://github.com/nextstrain/nextclade/commit/1511d7b512d0ae3e97850ed9bf8b748ef3ae6b0a))
* disable "show tree" button until full results are available ([283dc9e](https://github.com/nextstrain/nextclade/commit/283dc9e5116eb2887f965e86b7c757f1b7424f8b))
* don't show settings dialog by default ([627a5ae](https://github.com/nextstrain/nextclade/commit/627a5ae223fed0540a2b614344b3c4c55f9978c9))
* ensure progress bar retains failure state until the end of the run ([796eddf](https://github.com/nextstrain/nextclade/commit/796eddf00aecc994f1d5181c0f358d2cf2468c1e))
* fix incorrect QC status assignment ([aff806b](https://github.com/nextstrain/nextclade/commit/aff806bdcbc2793f69670bf497f354e12f49c1d3))
* fix more type errors ([70fd82a](https://github.com/nextstrain/nextclade/commit/70fd82a91eb4a620d191845b73e6b29f2028c0cd))
* fix text color on OK button ([f8b139d](https://github.com/nextstrain/nextclade/commit/f8b139dcd84a37ccb51a113ffc3c4ea4f2a3ac96))
* fix type errors ([2108b28](https://github.com/nextstrain/nextclade/commit/2108b2837f0325c06c10c10739a9a24618f3e812))
* fix typos ([cebcdb3](https://github.com/nextstrain/nextclade/commit/cebcdb322618b46d76e0e915133d920e53e105bf))
* flip erroneous comparison ([fe2446b](https://github.com/nextstrain/nextclade/commit/fe2446b9bc8505b2b21620214559ae3fea1c1df3))
* make sure QC strings on tree nodes are being translated ([7c9c96d](https://github.com/nextstrain/nextclade/commit/7c9c96d330d38f1b0fb0a79450cad3bf1f46bc03))
* make sure to format non-ACGTN ranges for export ([75abfc3](https://github.com/nextstrain/nextclade/commit/75abfc3f94ebf00179723e2d5c55d3faef203b38))
* make sure tooltips are attached to the right element ([2bccf84](https://github.com/nextstrain/nextclade/commit/2bccf840769cace36580ba8cb65466030310c1a6))
* make sure tree nodes are properly colored on first tree render ([56662fe](https://github.com/nextstrain/nextclade/commit/56662fefdf0aedaa1ff399ed81c9bf9f1390d189))
* make sure we find divergent mutations correctly ([6b7be19](https://github.com/nextstrain/nextclade/commit/6b7be19d7612e06dcec3a9dba270062b2c1fa72c))
* make text casing consistent ([6de96d2](https://github.com/nextstrain/nextclade/commit/6de96d28f19e384cb2302421122641a6a600561f))
* prevent text from selection on QC status icons ([bd2fb9f](https://github.com/nextstrain/nextclade/commit/bd2fb9fbc92f8b4140593f209f520c3bba481ecd))
* **dev:** fix type error and tests ([ea2fef4](https://github.com/nextstrain/nextclade/commit/ea2fef4e889bc61986974670b6c3b1da23dce571))
* remove stray brace ([272a44f](https://github.com/nextstrain/nextclade/commit/272a44f1c6f9102db05b53ac4dbb80bc390a0ce1))
* remove unused package ([23c8e82](https://github.com/nextstrain/nextclade/commit/23c8e82c57f1815c74b90125c715d8384d1bfdc0))
* type errors in QC runner ([ab4d34c](https://github.com/nextstrain/nextclade/commit/ab4d34ca6734042dadc5cdf843365fc92d9cfd8a))


### Features

* add "phylogenetic placement" feature box, adjust main page styling ([45f01fa](https://github.com/nextstrain/nextclade/commit/45f01fa0b3547b91c9d5bc3fc111f32ab5a34ed4))
* add button to rerun the algorithm ([a4dbcba](https://github.com/nextstrain/nextclade/commit/a4dbcbac6bbe7ec99055cfc46a4fda4c55816151))
* add intermediate QC level ([46fd02f](https://github.com/nextstrain/nextclade/commit/46fd02f191d69ecfe1055c22bcf49885d7dc0df6))
* add new QC text to the auspice tree ([641ef02](https://github.com/nextstrain/nextclade/commit/641ef02c49679815d4ec32743b2b473faa3f403a))
* add reversion mutations to the terminalMutations, rename function ([f2dc7c2](https://github.com/nextstrain/nextclade/commit/f2dc7c275380f76230d946816728db36f891dbd8))
* adjust exports for new data layout, remove auspice json export ([05a9409](https://github.com/nextstrain/nextclade/commit/05a940935637c942a09dd298b46e1f025edc5b00))
* adjust progress bar for new algorithms ([1a15c4c](https://github.com/nextstrain/nextclade/commit/1a15c4cdf8fd30e3ff170b11b371318029d2a0d3))
* adjust progress bar to better reflect recent algorithm changes ([0562dfa](https://github.com/nextstrain/nextclade/commit/0562dfa899074d9d01818440524164c6925fb04e))
* adjust progress indicator for the new state and event flow ([3f3839b](https://github.com/nextstrain/nextclade/commit/3f3839b49e8d7c09da6802e854dbae39bec2d2f8))
* adjust results table for the new state and event flow ([3d0c835](https://github.com/nextstrain/nextclade/commit/3d0c8358f22183412f2cce8e1ad2ceeda1a4f803))
* adjust sorting and filtering for the new QC categories ([7a1d68c](https://github.com/nextstrain/nextclade/commit/7a1d68c61a8e85072714d3f1eb361266cde5a7fc))
* adjust sorting for the new QC results ([638750d](https://github.com/nextstrain/nextclade/commit/638750dcb53c19e11e0cb2d867ca834b70e51bd1))
* assign clade from nearest node in reference tree ([d23d5e1](https://github.com/nextstrain/nextclade/commit/d23d5e1000e4d91be6d83727d89a1e82bd9123dc))
* change privateMutation rule to affine linear excess ([98c71d6](https://github.com/nextstrain/nextclade/commit/98c71d6452b212755621a21c4f4f19b2094407fb))
* change QC icon labels ([dba62b6](https://github.com/nextstrain/nextclade/commit/dba62b687e81aa2de37ae4da0e012c5881ae3501))
* combine scores quadratically such that two scores of 70 trigger a warning, or one score of 100 ([c543cee](https://github.com/nextstrain/nextclade/commit/c543cee6c78d9c4d8164d12bb288119270ce6bf7))
* display status for every QC rule as colored circles ([637a095](https://github.com/nextstrain/nextclade/commit/637a095bd0f4d3804e2bb3cfbcd689a31e326e4c))
* expose QC config in the UI ([7fc5881](https://github.com/nextstrain/nextclade/commit/7fc5881a86740c760bc53332c512a7b88b446fa4))
* format QC tooltip based on new results  ([ba412bb](https://github.com/nextstrain/nextclade/commit/ba412bbaf7f1deac4249cb60bc78c51ab9953699))
* hide passed QC checks from tooltip ([07f92e3](https://github.com/nextstrain/nextclade/commit/07f92e35bb13b6e84e2e82b26b7507457354c1a9))
* highlight rows with issues ([ba3e2ed](https://github.com/nextstrain/nextclade/commit/ba3e2edc9c1607dcf04c8c8caefc327315d6c4ff))
* improve QC tooltips, improve layout of large tooltips ([7716b14](https://github.com/nextstrain/nextclade/commit/7716b149db77ac1b3a9a92030170dbcd6fa50969))
* improve string formatting of insertions ([c0863e2](https://github.com/nextstrain/nextclade/commit/c0863e2dd1ed767993fa0e4bb90743b405244e43))
* list QC rules in the same order ([1ad2738](https://github.com/nextstrain/nextclade/commit/1ad2738bde220cd512b88dcaeb677ce7c44f1a85))
* make QC status coloring more consistent ([b17b33f](https://github.com/nextstrain/nextclade/commit/b17b33f00352a37d057ef3bddeaf017ab5b2a4f0))
* make QC status icons' labels more distinct, single-letter ([4350c28](https://github.com/nextstrain/nextclade/commit/4350c28aa704f9ef2107fe9df6a5f23935d74ae1))
* pass mutations difference from reference node to QC ([48415c1](https://github.com/nextstrain/nextclade/commit/48415c1ae995624734485b5c2dab394c15dbdd14))
* prettify QC status circles ([ad61a15](https://github.com/nextstrain/nextclade/commit/ad61a15845cc36b920f6f0749678bcf6ae280524))
* reduce weight of missing data check ([575aa05](https://github.com/nextstrain/nextclade/commit/575aa05bd8fbf5a262d6eb6c895786ae702e59aa))
* rename variables to clarify intent ([389dd79](https://github.com/nextstrain/nextclade/commit/389dd799832ecaf93a9c6b29d56ec9d65079f7ba))
* restyle buttons on results page, adjust for smaller screens ([5a4e806](https://github.com/nextstrain/nextclade/commit/5a4e80698f7a8420d244658be2e2fc5f5d8eeac9))
* round QC scores in UI ([99aaabe](https://github.com/nextstrain/nextclade/commit/99aaabeb2245ffd48167b59c6b18fd0a9782ced4))
* show per-rule QC icons in tooltips ([4c45584](https://github.com/nextstrain/nextclade/commit/4c45584ba3267498b844d6c2d4abc3b261ae2575))
* simplify QC message for mixed sites ([a8228a8](https://github.com/nextstrain/nextclade/commit/a8228a84a2d84a41c5b8dc5f9bf99f13c5999a8c))
* soften QC status icon colors ([cadae7e](https://github.com/nextstrain/nextclade/commit/cadae7e67a5e76f6068ea6240f6a4a258fbc8f42))
* use new QC status on tree nodes ([423d459](https://github.com/nextstrain/nextclade/commit/423d45991b95f035681b700e5c51b68a2d195720))
* **dev:** implement better error handling in algorithm saga ([49c50c2](https://github.com/nextstrain/nextclade/commit/49c50c2ed21ab5e13c14f2ef81faa8deb388fd1a))
* **dev:** improve runtime performance profiling ([538e82e](https://github.com/nextstrain/nextclade/commit/538e82e5924057f1e4b3419718add726cc0d586d))
* **dev:** setup runtime performance profiling ([dd12d48](https://github.com/nextstrain/nextclade/commit/dd12d485d3ac5dd98353de07fa66a9c40082d96f))
* subtract thresholds when calculating QC scores ([7f5013b](https://github.com/nextstrain/nextclade/commit/7f5013b54069f91f63edd76174ee08be4c15ebef))
* tweak MissingData QC rule to return values such that above 100 is problematic ([8d49eee](https://github.com/nextstrain/nextclade/commit/8d49eee96e94fa29430f7ae5da90b58a7c968e74))
* tweak parameters of QC rules. remove unused config values ([b78b143](https://github.com/nextstrain/nextclade/commit/b78b143f7d4b17af3db30cd772a09662474da1b6))


### Performance Improvements

* assign all QC results in bulk to avoid redux performance overhead ([dced28c](https://github.com/nextstrain/nextclade/commit/dced28c2ae6aeecf4c2f4c2539d3434965d9498c))
* assign clades in bulk to improve performance ([6ce4a2e](https://github.com/nextstrain/nextclade/commit/6ce4a2e2e0d23b3910b25dcbd59567c58897dbfc))
* make object cloning faster ([6940e9a](https://github.com/nextstrain/nextclade/commit/6940e9a7abcbc7c9c96578204c35f68d56540f6a))
* memoize a slow function ([92ba87c](https://github.com/nextstrain/nextclade/commit/92ba87c82907717fa7ef99b9e2887b5449da20f6))
* memoize slowest React components ([4f2969b](https://github.com/nextstrain/nextclade/commit/4f2969b321bf11fe04c0b25b5db6ad728ce91c5c))


### Reverts

* Revert "refactor: split tree preparation away from tree algorithm" ([2b3df69](https://github.com/nextstrain/nextclade/commit/2b3df69334c67ba826fc6f204a4a858ff056e78a))



## [0.3.7](https://github.com/nextstrain/nextclade/compare/0.3.6...0.3.7) (2020-08-28)


### Features

* add export to tsv ([0c4452a](https://github.com/nextstrain/nextclade/commit/0c4452ac231169b37e42b6439492ce87c3681e78))



## [0.3.6](https://github.com/nextstrain/nextclade/compare/0.3.5...0.3.6) (2020-08-18)


### Bug Fixes

* lint ([521594b](https://github.com/nextstrain/nextclade/commit/521594b17df7f2822152d61a7e25f7807bec8d4c))


### Features

* **dev:** visualize functions in redux devtools ([fa8fa54](https://github.com/nextstrain/nextclade/commit/fa8fa54aea6c163a4d0f7afd433c4ec2117eef00))
* add ability to disable filters temporarily ([a09521c](https://github.com/nextstrain/nextclade/commit/a09521c7faf966cdff808158266678a6a434df71))
* add auspice entropy widget ([96ad6f6](https://github.com/nextstrain/nextclade/commit/96ad6f63ac03d89ffb2ba17b02e4dfa1490dc790))
* make sure entropy chart renders properly, adjust page styling ([2eec5c9](https://github.com/nextstrain/nextclade/commit/2eec5c97d57b7d8fac0341e0e5ddffd4622f0771))



## [0.3.5](https://github.com/nextstrain/nextclade/compare/0.3.4...0.3.5) (2020-08-08)


### Bug Fixes

* fix type error ([f6cdad5](https://github.com/nextstrain/nextclade/commit/f6cdad54514fbfc773dfe06daa1b066859191173))



## [0.3.4](https://github.com/nextstrain/nextclade/compare/0.3.3...0.3.4) (2020-08-07)


### Features

* add node counts for every filter value and badge ([67c7cba](https://github.com/nextstrain/nextclade/commit/67c7cba9af917a2c3425e3f8599fe1d81f3b01bf))



## [0.3.3](https://github.com/nextstrain/nextclade/compare/0.3.2...0.3.3) (2020-08-06)


### Bug Fixes

* add missing color value in colorings ([116db0e](https://github.com/nextstrain/nextclade/commit/116db0e2c62c27638c70098e538aad3ebf8e4abd))
* ensure "Unknown" category is listed first ([67e100c](https://github.com/nextstrain/nextclade/commit/67e100c6b5c27e322c759af553ca3e231e07835f))
* fix incorrect import ([56e1274](https://github.com/nextstrain/nextclade/commit/56e1274eeb298660e14a68b46a646abf357dfda2))
* fix type error ([1b07220](https://github.com/nextstrain/nextclade/commit/1b072209e9212aedc9b6c88e63e8cb108596d012))
* lint ([5c9eab4](https://github.com/nextstrain/nextclade/commit/5c9eab4b942767b1319cf680ad65170bfbe8622e))
* lint ([1301184](https://github.com/nextstrain/nextclade/commit/1301184d7d2189e6b1e037c439a6a81a6ba8becb))
* rename variable to clarify the intent ([d318594](https://github.com/nextstrain/nextclade/commit/d318594d6fdd257fed40c93b602192fc1482dba2))


### Features

* add a foot note about the "Unknown" regions ([1d35ed2](https://github.com/nextstrain/nextclade/commit/1d35ed2e31ccd4b69a9232b9c4abd671a98e6600))
* add button to clear filters ([d7de823](https://github.com/nextstrain/nextclade/commit/d7de8232f0683935b7367ad09ee6c621abcc06d5))
* add clade and QC status tree filters ([2ca357c](https://github.com/nextstrain/nextclade/commit/2ca357c1591a6e2347fc429ca1c38054d99c1cb9))
* add clear button, disable autocomplete and spell check ([7e2c319](https://github.com/nextstrain/nextclade/commit/7e2c319a02c87892a343892f08cb44e48e5380a9))
* add colorings for "Unknown" regions ([abd366b](https://github.com/nextstrain/nextclade/commit/abd366b64c649276e50aef2750408333f6658ea7))
* add filtering actions ([3b5aa7b](https://github.com/nextstrain/nextclade/commit/3b5aa7b3faa262c9c8cb260c1555d0db0791aaa6))
* add node type tree filter ([bb35c35](https://github.com/nextstrain/nextclade/commit/bb35c35f9c24f87d4f1a0130fb81abf5b04b58a0))
* add region tree filters ([d2a809e](https://github.com/nextstrain/nextclade/commit/d2a809e7caf68fc6653a8897a9d7b297df107f8c))
* add version number in the main title ([cbb5518](https://github.com/nextstrain/nextclade/commit/cbb551856e7150250dfcae49056a779cbceff217))
* allow to remove filters by clicking a button on the badge ([6bed38a](https://github.com/nextstrain/nextclade/commit/6bed38a5bdf7c0141ff5b2e4511133d7b194c70b))
* allow to search for filtering criteria ([61b5a25](https://github.com/nextstrain/nextclade/commit/61b5a2598312e24388f57a43f490a99def501be1))
* assign new nodes to the "Unknown" region ([a04e0d5](https://github.com/nextstrain/nextclade/commit/a04e0d5641da977e071dc772c94ba530f522c0cd))
* disable clear filter button when there are no filters to clear ([4fbc5da](https://github.com/nextstrain/nextclade/commit/4fbc5da60eea7b30e7d8a0fd4d0315057feee062))
* display badges for filtering criteria ([a1b70ed](https://github.com/nextstrain/nextclade/commit/a1b70ed8a3438cc716fe8a9f023e07eeea6db13f))
* improve sizing and spacing of the filter panel elements ([c682c78](https://github.com/nextstrain/nextclade/commit/c682c7819bdaf312117559961f6384062093f6fa))
* make filtering badges bigger and brighter ([3cf8f5b](https://github.com/nextstrain/nextclade/commit/3cf8f5b05d66505d210d31e53f201656747989db))
* make order of filtering criteria consistent ([94ad967](https://github.com/nextstrain/nextclade/commit/94ad967466a380115cbbc64dd76e6e9730e7d59f))
* match background color with auspice sidebar ([68be816](https://github.com/nextstrain/nextclade/commit/68be8164c4d1b222fba7226ee9ecb173413b37ff))
* prettify filtering badges ([74f8714](https://github.com/nextstrain/nextclade/commit/74f871479622e358dc8b561a144685be6ae9958c))
* reduce margin ([4b12a75](https://github.com/nextstrain/nextclade/commit/4b12a759f799234bdbbe5887d3a74ed1023f464c))
* rename unknown value back to "Unknown " ([e6ce061](https://github.com/nextstrain/nextclade/commit/e6ce0610939095172ca37e4c63b59fd6fa3a38d7))



## [0.3.1](https://github.com/nextstrain/nextclade/compare/0.3.0...0.3.1) (2020-07-30)


### Bug Fixes

* add missing env vars for vercel ([62eaa01](https://github.com/nextstrain/nextclade/commit/62eaa014e5c63529768fabe8d524fa2d987a3d98))
* automate auspice monkey-patching ([d27a9c5](https://github.com/nextstrain/nextclade/commit/d27a9c56d12ce28b8a7c997d4f3cfac801ee2dab))
* avoid incorrect absolute imports ([66dcb4d](https://github.com/nextstrain/nextclade/commit/66dcb4d40c0209e50f35c357c44362fbe23c2f18))
* avoid redux error about non-existing `query` auspice reducer ([d6c141f](https://github.com/nextstrain/nextclade/commit/d6c141f0a8db663b197ab859dd317b6abe60fc0f))
* disable debug console messages for i18next ([56baa17](https://github.com/nextstrain/nextclade/commit/56baa174410e2670238c591039548a56347f6e27))
* don't call clade match if position isn't covered by the alignment ([045984f](https://github.com/nextstrain/nextclade/commit/045984f4ffc1aaf194819bd5c9d5c618112fd9b7))
* ensure absolute URLs in the SEO tags  ([88c1615](https://github.com/nextstrain/nextclade/commit/88c161548bdf4a04c2e6b2b58d4500fb1286ec30))
* ensure auspice tooltips are not empty ([c3f0ab3](https://github.com/nextstrain/nextclade/commit/c3f0ab33f705995703328c07fd3bae5b4d70e8bb))
* ensure translations are loaded properly ([7bca9de](https://github.com/nextstrain/nextclade/commit/7bca9dec2c9aacf3fc2a0439d5a0d2089c54d248))
* ensure vercel url has https schema ([462a76f](https://github.com/nextstrain/nextclade/commit/462a76f8fac21b56ccd4e807199a7606a4588cc5))
* ensure vercel url has https schema ([f1462f6](https://github.com/nextstrain/nextclade/commit/f1462f685c66c4cbfaf21ddef764c4aa887d4ab8))
* ensure zero positions don't trigger errors ([fda012e](https://github.com/nextstrain/nextclade/commit/fda012e60aabea2b12a6056ddfd4058ca4d63bf5))
* fix incorrect seo tag name ([8059e39](https://github.com/nextstrain/nextclade/commit/8059e392b143ebc06ad92eb5b5b231399cdb966b))
* fix object merging ([50e1761](https://github.com/nextstrain/nextclade/commit/50e17618709f75568f4e34dd889b6d29eb145e92))
* format ([638ee3a](https://github.com/nextstrain/nextclade/commit/638ee3a450afdb07944cbf55a2bc5af015828488))
* implement babel caller check as described in docs ([2cc4e5a](https://github.com/nextstrain/nextclade/commit/2cc4e5a9989e567087cf4c073190cc3fb6f13ca4))
* lint ([a04cb05](https://github.com/nextstrain/nextclade/commit/a04cb058618be14bde4485697c4c1a19c9627d00))
* lint ([25393fa](https://github.com/nextstrain/nextclade/commit/25393fa54e6ccb4e37d87b9c9485b528efe5c55b))
* lint ([640a6d5](https://github.com/nextstrain/nextclade/commit/640a6d595e9410d7831d8b57999001ef13c3a36f))
* lint ([074d4ed](https://github.com/nextstrain/nextclade/commit/074d4ed5a81b343f954a597a727fccc397788643))
* lint, fix type errors, cleanup ([e9ac5a0](https://github.com/nextstrain/nextclade/commit/e9ac5a02c00e6463e69079e0dd2a0732dda8079f))
* make parser robust to various line delimiters and unexpected characters ([7c000b2](https://github.com/nextstrain/nextclade/commit/7c000b2e89ba601553bded3021b8a5f131c72d24))
* make sure locateInTree() is reentrant ([3bd0698](https://github.com/nextstrain/nextclade/commit/3bd0698da9fa7a472614ea1bb40d58cb2f1f511e))
* patch auspice to remove more references to window ([8a50144](https://github.com/nextstrain/nextclade/commit/8a501440b10d7d31cdc06f44a19547c487b568fd))
* remove erroneous env var ([8541468](https://github.com/nextstrain/nextclade/commit/854146885f59c9fa1ebcaf872d04a41495089d5f))
* remove spaces in env files ([7d79926](https://github.com/nextstrain/nextclade/commit/7d799269f02fb7ee3487baba87dd3a639795dde8))
* remove unsupported syntax from babel config ([7fdb15f](https://github.com/nextstrain/nextclade/commit/7fdb15fbc6a63af02cc008704f457e92986ea03f))
* show sequences being analyzed again ([04b501c](https://github.com/nextstrain/nextclade/commit/04b501cd698af07b8e9ab597bb587436c54bf108))


### Features

* add "powered by auspice" logo on tree page ([294a2c2](https://github.com/nextstrain/nextclade/commit/294a2c22ef8f8f5d5b914ba7c1b7b8259c494b8f))
* add auspice reducers ([6482351](https://github.com/nextstrain/nextclade/commit/6482351452d9d736fee06f9504d6cc1e44f7bec6))
* add auspice sidebar ([71e1f56](https://github.com/nextstrain/nextclade/commit/71e1f5624b8a25394eb7cda3051b7a1e94ccc8b5))
* add button to show auspice tree ([234f5e5](https://github.com/nextstrain/nextclade/commit/234f5e5cfb2e7152878df6cbdc3f07dd25098a22))
* add google meta tags ([7cf4f63](https://github.com/nextstrain/nextclade/commit/7cf4f638834bc13e52d4a35eb91c964a1f6b7257))
* add help tips for results table column ([0257e44](https://github.com/nextstrain/nextclade/commit/0257e4469bedb75f65996e247219ed4fb3c522d3))
* add more data to tree node popup ([0e69173](https://github.com/nextstrain/nextclade/commit/0e69173cfb7b1843d513606b0682c299ee761018))
* add more meta tags for og and twitter ([0dc4f43](https://github.com/nextstrain/nextclade/commit/0dc4f4357a0c7feb5dcb1d97f588e9209b7bea04))
* add padding for top panel ([94b9d60](https://github.com/nextstrain/nextclade/commit/94b9d604ae7a13ac5dc51a0cd186fbc472b08b3c))
* add QC flags to the tree node popups ([5aed898](https://github.com/nextstrain/nextclade/commit/5aed8985a516f4ac09da462563124a4684fdb642))
* add redux thunk ([b74a1a2](https://github.com/nextstrain/nextclade/commit/b74a1a2f6b5fb4c38e09729a9c4b7868171a04bf))
* add redux-logger ([c2d7992](https://github.com/nextstrain/nextclade/commit/c2d7992cd685627c9ff1020cae4a28c01ac2c1d1))
* add styled-components theme ([8d29882](https://github.com/nextstrain/nextclade/commit/8d2988216939a8fb3d487152872c97132ad2af05))
* add styled-components theme from auspice ([5ec57d1](https://github.com/nextstrain/nextclade/commit/5ec57d184fac84ff0fc35e55bc365b3a63d6b206))
* add twitter and facebook meta tags ([f5fca2a](https://github.com/nextstrain/nextclade/commit/f5fca2a0022a6e7dfbc75948c308c9b8b8a267fe))
* adjust legend's margin ([f71cc7b](https://github.com/nextstrain/nextclade/commit/f71cc7b6a4a5fff11b6da8652b2087b4aba0c38f))
* allow loading fake auspice state for development ([72733ad](https://github.com/nextstrain/nextclade/commit/72733adb1d8f0bc8e38534f07ee6c6c6db45cab7))
* attach new nodes to reference nodes only ([6dc7321](https://github.com/nextstrain/nextclade/commit/6dc7321ebb33e62284c4b9fb51b8df360c551fe7))
* autosize the tree ([2e1aad5](https://github.com/nextstrain/nextclade/commit/2e1aad5faa24ecbbc27c7ec50def4ab792f86bad))
* color tree nodes explicitly by QC status and type ([5a1f976](https://github.com/nextstrain/nextclade/commit/5a1f97659041d2efbf23cda5979eb0e6a58ede51))
* disable tree button until the analysis is done ([b09492e](https://github.com/nextstrain/nextclade/commit/b09492ee0dcf2c1819f7ade6637527c73ced7f25))
* display aminoacid mutations in auspice tree ([811ea79](https://github.com/nextstrain/nextclade/commit/811ea79d127342a4d9ffe1ed0e0325465922f237))
* import and build auspice as a part of webpack build ([9d75bae](https://github.com/nextstrain/nextclade/commit/9d75bae470b3322072dfcc05969ec048d54d19bd))
* improve visibility of nodes in QC coloring ([3ecd30f](https://github.com/nextstrain/nextclade/commit/3ecd30f37d1f2c9eaee9474fe7d197bcbd17bb0f))
* improve webmanifest ([3a6045e](https://github.com/nextstrain/nextclade/commit/3a6045e0a31b9360355a023de85dbfe0206429e5))
* include auspice translation bundles ([03791e8](https://github.com/nextstrain/nextclade/commit/03791e8c2d4bfb05d03288f77bb8a3e368954e4b))
* integrate auspice json generation into UI ([17d920c](https://github.com/nextstrain/nextclade/commit/17d920c48974a82dc0178a64fd0464626d554eb8))
* make closes nodes brighter, shorten node type text ([4deb988](https://github.com/nextstrain/nextclade/commit/4deb98802553c6f41c987743831d9febb22df13f))
* make help buttons larger ([504a63a](https://github.com/nextstrain/nextclade/commit/504a63aa6986edf0c4a29a030245c44c5a75ff49))
* make tree button more visible ([4f51b2a](https://github.com/nextstrain/nextclade/commit/4f51b2a33bf32a3acb824d2a46ed635e35cd7678))
* mark constants `as const` ([6ead3e5](https://github.com/nextstrain/nextclade/commit/6ead3e5af90d9d1d31faf59e465804ff4e2a5e00))
* move SEO tags into separate component, use react-helmet ([b220e97](https://github.com/nextstrain/nextclade/commit/b220e97c1a3f543eea228b63858117dc0bcbd07e))
* move some of the SEO tags to _document, for static rendering ([a35c820](https://github.com/nextstrain/nextclade/commit/a35c8209271b26ebb42d46c46b840f90161f0072))
* pass domain name to the client side ([9624955](https://github.com/nextstrain/nextclade/commit/96249556644ab103e90ed1b57ad378a3f5cbc0a4))
* port locate_in_tree.py to typescript ([7c6c164](https://github.com/nextstrain/nextclade/commit/7c6c16453b6b8afbf9e4f391525fe97c861873a7))
* prerender styled-components stylesheets ([d88a9cf](https://github.com/nextstrain/nextclade/commit/d88a9cf638702645477ac783b74766e921909a6c))
* prettify tree page ([e5a241e](https://github.com/nextstrain/nextclade/commit/e5a241efe3c7fb43e9777d4db481c4d1120e8682))
* prettify tree page and related components ([e8a15d9](https://github.com/nextstrain/nextclade/commit/e8a15d988105f7dba3167d20728bd636a3392eda))
* put custom coloring at the top of the dropdown list ([c1ed74b](https://github.com/nextstrain/nextclade/commit/c1ed74b206e1d314a160074153b56f2697e50627))
* reduce sidebar top spacing ([94fc062](https://github.com/nextstrain/nextclade/commit/94fc062a31359bd8fcf186da08e2fe621358222d))
* remove coloring of closest nodes on the tree ([fa5424e](https://github.com/nextstrain/nextclade/commit/fa5424e62107668ca3360c9aca3e2968db5a8db9))
* remove unused date and dataset choice widgets from auspice sidebar ([3235278](https://github.com/nextstrain/nextclade/commit/323527818277366674dc947bc2c61599d9ec17d0))
* remove unused getInitialProps to allow static prerendering ([df30618](https://github.com/nextstrain/nextclade/commit/df30618fc6efcd71a9edbc4259cb524d86195011))
* render auspice tree ([fb2513f](https://github.com/nextstrain/nextclade/commit/fb2513f0472ff55348c7cff3ad8bdc599ddce432))
* use nexstrain logo spinner for loading page ([db21817](https://github.com/nextstrain/nextclade/commit/db21817bbd8da31f1eac014f2d96e8f945524a1b))



## [0.2.2](https://github.com/nextstrain/nextclade/compare/0.2.1...0.2.2) (2020-07-17)


### Bug Fixes

* remove console warning  ([23850fe](https://github.com/nextstrain/nextclade/commit/23850feb45f30b8c00355b0141dd6b6a2d5e7d51))



## [0.2.1](https://github.com/nextstrain/nextclade/compare/0.2.0...0.2.1) (2020-07-17)


### Bug Fixes

* adjust styling for breaking changes in react-file-icon v3 ([902f045](https://github.com/nextstrain/nextclade/commit/902f0451fa20c347bd340ffeef3cc5e86ba50adc))
* bring back regenerator-runtime in workers ([eec18b2](https://github.com/nextstrain/nextclade/commit/eec18b2997d64855db6f8b19b846c59adf4e0733))
* ensure filtered results are updated when results are updated ([39d6601](https://github.com/nextstrain/nextclade/commit/39d660197454cb77d4e7f4089b7eed84ed1656b7))
* fix negative width in  svg viewbox ([b32a4f6](https://github.com/nextstrain/nextclade/commit/b32a4f6c5c670ed61e9795f81ac407e19753e57a))
* format ([9727f63](https://github.com/nextstrain/nextclade/commit/9727f63ae1a263b468e2efb5b3e31a4e6c908a5b))
* hide filtering panel by default ([0991119](https://github.com/nextstrain/nextclade/commit/0991119fdbbe0f5420a68f24f8cce96c542d1cc6))
* lint ([5f0c2a1](https://github.com/nextstrain/nextclade/commit/5f0c2a1a4f6d3afd685d07c1d39f6a676ab21a3d))
* lint ([d9e8707](https://github.com/nextstrain/nextclade/commit/d9e87076cca1fc52b185dc7e22bb486d42d6bad0))
* lint ([fa6242a](https://github.com/nextstrain/nextclade/commit/fa6242af17f666b9ca1932e9c690ca32d18b6f17))
* lint ([28020ea](https://github.com/nextstrain/nextclade/commit/28020eaaf40d947f676c8b21cebd44e3b697f97e))
* make parser robust to various line delimiters and unexpected characters ([afbcfd6](https://github.com/nextstrain/nextclade/commit/afbcfd6bf740db1502af3b17b440e64ff0ccc9a6))
* make sure gene map tooltip appears reliably ([19ec421](https://github.com/nextstrain/nextclade/commit/19ec421d6c46a917623204596678b192006dc3e2))
* make sure the icon in dev alert is not overlapped by text ([5755956](https://github.com/nextstrain/nextclade/commit/57559568d62ddd118edba2ab2c437fbe377b1dd6))
* only match the last clade in the array of clades when filtering ([0a3c0ad](https://github.com/nextstrain/nextclade/commit/0a3c0ad82d8dad238e2f7a4a372d22bc5a6b13c0))
* packages/web/package.json & packages/web/yarn.lock to reduce vulnerabilities ([17c1e2b](https://github.com/nextstrain/nextclade/commit/17c1e2b2508e1aeaec257c80ff2d0577ff1410ed))
* prevent sequence text from wrapping ([1117cf3](https://github.com/nextstrain/nextclade/commit/1117cf34374fdf764fde9040b12efdcabb26489f))
* prevent vertical scrolling of navbar ([32fb39d](https://github.com/nextstrain/nextclade/commit/32fb39d9fcf6718ba1bac7456e013c95535a344f))
* remove unnecessary core-js import from workers ([bd9ec93](https://github.com/nextstrain/nextclade/commit/bd9ec935afbe4ffed483ab59f2c48765674c2085))
* reverse sort order ([75fd269](https://github.com/nextstrain/nextclade/commit/75fd269b55974452e4e73f24e38d11f38f88caf8))
* sort only sequences that makes sense to sort ([ccd6daf](https://github.com/nextstrain/nextclade/commit/ccd6daf41c1d8d469736a4f07f604e757a6a9101))
* typos ([fc80cc2](https://github.com/nextstrain/nextclade/commit/fc80cc2dced3a19d4e64ab43b483db3a5eae6d0d))


### Features

* add basic virtualization to the table ([b2e2d11](https://github.com/nextstrain/nextclade/commit/b2e2d114c8ec36ffe8a7ff0e1cb894da6aa99cb4))
* add filter dialog popups ([124ffe3](https://github.com/nextstrain/nextclade/commit/124ffe3d0955f8e6692afc2e65a0a1db59b40363))
* add filtering  by presence of QC issues and errors ([712de18](https://github.com/nextstrain/nextclade/commit/712de18903a100281ba79ff93c4d4cb2219815fd))
* add filtering by aminoacid changes - gene, ref, position, query ([77bbedf](https://github.com/nextstrain/nextclade/commit/77bbedf6c2f6d708fd98bdd514df068ab218652a))
* add filtering by aminoacid mutations ([3b7759f](https://github.com/nextstrain/nextclade/commit/3b7759f78ed1eda8906046c335a9b13ebabe922a))
* add filtering by clade ([6ee0b3b](https://github.com/nextstrain/nextclade/commit/6ee0b3bbd8741818a1613ee1712966f7519e9676))
* add filtering by nucleotide mutations ([98f2d4b](https://github.com/nextstrain/nextclade/commit/98f2d4b2676b92a180f8ce24d3a302ee932eccbe))
* add filtering by sequence name ([62cc172](https://github.com/nextstrain/nextclade/commit/62cc172b092e709f4bd35e44c1c9d87e7bc9d94c))
* add flexbox fixes for internet explorer ([e604b04](https://github.com/nextstrain/nextclade/commit/e604b0449faf3c0e8bcb16326d1f7669d4a6d88a))
* add id column to results table ([ea0994c](https://github.com/nextstrain/nextclade/commit/ea0994c9819140001c2b3dc8d91902da1ed82959))
* add logos ([f25e511](https://github.com/nextstrain/nextclade/commit/f25e511e6976350fecd7830b8637da21ee89d3ae))
* add more mutation syntax options ([937ac73](https://github.com/nextstrain/nextclade/commit/937ac73c7aa84717595ff8bab87942b7681db097))
* add mutation parser ([8e88955](https://github.com/nextstrain/nextclade/commit/8e88955b6a83d7e58c9b22d500e9be8d19ce715d))
* add polyfils ([add5dd6](https://github.com/nextstrain/nextclade/commit/add5dd61aca9510fc52286e79dad2a755e3a20bd))
* add sort by sequence name ([6f8721c](https://github.com/nextstrain/nextclade/commit/6f8721c4989b44d57714c7ceea470d8d078d7a25))
* add sorting for all categories ([5a2efc5](https://github.com/nextstrain/nextclade/commit/5a2efc5f18849181de5a184947d3e906ef3f5e22))
* add table border ([2e796ab](https://github.com/nextstrain/nextclade/commit/2e796abd1609018ec39e3d13456a784ede32c8c5))
* add table border and shadow for when rows don't fill the area ([73e092e](https://github.com/nextstrain/nextclade/commit/73e092e79dffb2da0bf1d03f65bb8f2c476ae1da))
* add transpiled modules whitelist ([115cdb1](https://github.com/nextstrain/nextclade/commit/115cdb1273e2041bab75248c6ddf58bbb5a91f77))
* adjust filter button style - layout, position, margins ([fa09ed5](https://github.com/nextstrain/nextclade/commit/fa09ed5cba4940812f0fe74792fd888bb2f19239))
* adjust gene map width ([4db941b](https://github.com/nextstrain/nextclade/commit/4db941b8bba9be3b9268765d4f2b65d070f73f57))
* adjust sort and filter buttons sizes and positions ([39f4e19](https://github.com/nextstrain/nextclade/commit/39f4e19225a90b45b91fc1f3f5d43cb8b4471ec9))
* adjust table column widths to accommodate filter and sort buttons ([85551b9](https://github.com/nextstrain/nextclade/commit/85551b9f90a8b6fe54efd4465aa8c76975e4581d))
* avoid main title text overflow ([99b621b](https://github.com/nextstrain/nextclade/commit/99b621bbd8ecbc00b0706356f6a0197869e569af))
* bring back the genome map ([0513fa6](https://github.com/nextstrain/nextclade/commit/0513fa65ec3a971dfdfaf7cd7ff79b5ea8b1b1a8))
* bring back the genome map axis ([fdeedfb](https://github.com/nextstrain/nextclade/commit/fdeedfb897774ba54cd70663bf23f27959f6877f))
* bring back the old layout for the main page ([756d496](https://github.com/nextstrain/nextclade/commit/756d49658e616014b4527f82fc725d7140c59c46))
* bring back the results status panel ([a92114d](https://github.com/nextstrain/nextclade/commit/a92114d411e441294af8604eacc769d64df3aa70))
* constrain main page container width ([727aad0](https://github.com/nextstrain/nextclade/commit/727aad05e5c4760859686e792a0ab0cc32c655dc))
* don't go to /results page ([2225bb4](https://github.com/nextstrain/nextclade/commit/2225bb492772241b31b38edfb7922584085268ac))
* enforce horizontal scrolling on results page if the screen is to narrow ([3e2e409](https://github.com/nextstrain/nextclade/commit/3e2e409ab4e72480de2d8f46a12e5cacf597226d))
* ensure columns are of correct and equal width, prettify ([e169137](https://github.com/nextstrain/nextclade/commit/e169137316d0970c23a3580c36eb274baf5a49ef))
* increase sequence name column width ([a99e15b](https://github.com/nextstrain/nextclade/commit/a99e15ba1d55718f66a2a18aa11693261f3a764b))
* increase sequence name column width to 300px ([f8b53eb](https://github.com/nextstrain/nextclade/commit/f8b53ebd69bd91074e84058676725083cb8caa8d))
* make feature boxes responsive ([8780343](https://github.com/nextstrain/nextclade/commit/87803435dbc3dda24148d7ea970ab699fbe4385d))
* make filter panel collapsible, prettify its contents ([d6714c2](https://github.com/nextstrain/nextclade/commit/d6714c28ce55e265dff9cfcf12ecea894968adf2))
* make footer prettier ([ae8a4d8](https://github.com/nextstrain/nextclade/commit/ae8a4d8a79cd98498c9414fe7fb4556a91b683a0))
* make footer responsive ([c1644b9](https://github.com/nextstrain/nextclade/commit/c1644b9fa8f30de8cef05e7a0ed2e56bb1b9ee4b))
* make pending rows dimmer and of the same color ([fbcfcac](https://github.com/nextstrain/nextclade/commit/fbcfcac9041e59f5d2cef4fb221a4916b225e31f))
* polyfill CSS.escape for internet explorer ([c120f8a](https://github.com/nextstrain/nextclade/commit/c120f8af098fe5ff318236b3237f34e0d3226404))
* prettify filter panel ([b40dcf0](https://github.com/nextstrain/nextclade/commit/b40dcf0ba89348b641b7785033c23f08cd9e9e0e))
* reduce margins, text sizes on small screens, prevent overflow ([160459c](https://github.com/nextstrain/nextclade/commit/160459c308dd9f7d219837b5e2567a95bbfb9e86))
* reduce minimal width to fit on iPad, adjust padding ([e7b666a](https://github.com/nextstrain/nextclade/commit/e7b666a4c46530073287e1c089fca95539a0ecbb))
* remove filter buttons in column headers ([1d21fa3](https://github.com/nextstrain/nextclade/commit/1d21fa34f503c9fa9942220bc10abc34452bcb05))
* sort errored sequences as the ones with the worst QC result ([90599d2](https://github.com/nextstrain/nextclade/commit/90599d26feb04e69ffc0638dcca649f5921d4d99))
* trim filter strings, allow more delimiters ([26182d1](https://github.com/nextstrain/nextclade/commit/26182d12aacce37aff5e9ccbe2bfbea7f7b89c80))
* **dev:** add flag to allow setting fake data and navigating to results page ([b618735](https://github.com/nextstrain/nextclade/commit/b6187354e5e1b8acfa1e01d30b0b2efce7919562))



## [0.1.2](https://github.com/nextstrain/nextclade/compare/0.1.1...0.1.2) (2020-07-03)


### Bug Fixes

* avoid crash in export when there are failing sequences ([6e65d77](https://github.com/nextstrain/nextclade/commit/6e65d7793ecceeb0260e697576942952b6696d1b))
* enable export button even if some of the sequences fail ([dd60ed9](https://github.com/nextstrain/nextclade/commit/dd60ed94139af05106f815570d5836cac3f1cc50))
* lint ([90dbbb7](https://github.com/nextstrain/nextclade/commit/90dbbb74da2cbc0eda106e622eeef9c7d7218f4d))
* remove fake entries ([145b61a](https://github.com/nextstrain/nextclade/commit/145b61aa440daac20424cdca71551c19303ff489))


### Features

* add basic analysis failure reporting ([27736ba](https://github.com/nextstrain/nextclade/commit/27736ba4aadf6767ee6d93cae0d48d1bcbd6b4d3))



## [0.1.1](https://github.com/nextstrain/nextclade/compare/fec09428c477538d9b721a896c9f89172633f693...0.1.1) (2020-07-02)


### Bug Fixes

* add missing hook dependency ([1f0de52](https://github.com/nextstrain/nextclade/commit/1f0de52ae7afd49d2d0a452a13841013a86f671f))
* allow indexing of the website ([92e10c9](https://github.com/nextstrain/nextclade/commit/92e10c977b54c5b3147f38bef5d8d3b1e8ac7fd6))
* apply eslint autofixes ([488cae3](https://github.com/nextstrain/nextclade/commit/488cae3351da526ecb62d5fd307242d10688ab6d))
* avoid html validation errors ([d5627b2](https://github.com/nextstrain/nextclade/commit/d5627b23281308a5ba9cc64fe57ed97787f95631))
* break dependency cycles ([4700de2](https://github.com/nextstrain/nextclade/commit/4700de221426c4efdb25da52d278474c0ece8f69))
* clarify that the tooltip currently shows all the clades ([ac12ea6](https://github.com/nextstrain/nextclade/commit/ac12ea66057c09131fddf1cba6eaa7921a078c49))
* display positions as 1-based ([4940513](https://github.com/nextstrain/nextclade/commit/494051378f7351f61408cca00635d7e63474c196))
* display positions as 1-based for real ([bc31c28](https://github.com/nextstrain/nextclade/commit/bc31c28e62e87d1cb7db7bda4d30d970e3920dcd))
* don't shift svg rectangles by half-width ([481359b](https://github.com/nextstrain/nextclade/commit/481359bdf66e89aa1367aa8060b313ba9c3953f8))
* ensure aminoacid changes are shown correctly ([79453b8](https://github.com/nextstrain/nextclade/commit/79453b881412a762360072e27d4ef1f0535b2b8e))
* ensure isSequenceInClade is typed ([3fe6fcb](https://github.com/nextstrain/nextclade/commit/3fe6fcbc8d18edc11004ecb0da826b9c89dd1bc0))
* ensure type checks can be enabled ([0644baf](https://github.com/nextstrain/nextclade/commit/0644bafeb3adc1dda3f881a9bdccef7364a30db2))
* ensure typing of raw imports ([499a5d7](https://github.com/nextstrain/nextclade/commit/499a5d747d029b11ccf70acc2ab1823495edeef8))
* fix deepscan issues ([ebaa8f6](https://github.com/nextstrain/nextclade/commit/ebaa8f68dfa90e6cf05e5d21fcb03422febaee3c))
* fix guard condition in aminoAcidChange() ([1d9df44](https://github.com/nextstrain/nextclade/commit/1d9df44a2a6c8b08f02a49e10cb36194d6a0d394))
* fix guard condition in aminoAcidChange() ([978a9f6](https://github.com/nextstrain/nextclade/commit/978a9f6a6f05b63c9e383b46185a9634a27f4947))
* fix implicit use of React ([465a082](https://github.com/nextstrain/nextclade/commit/465a0821d0476894bfe6430bcf9d230719d17cb5))
* fix imports ([f5af2aa](https://github.com/nextstrain/nextclade/commit/f5af2aa903bce4dba2df91941375463cefff031c))
* fix lint and type errors ([8a9d7a3](https://github.com/nextstrain/nextclade/commit/8a9d7a38af6b3a61721245c75559b3e7278e13ca))
* fix tests for nucleotide range retrieval ([4991506](https://github.com/nextstrain/nextclade/commit/49915066484ebc1fbaef9ca1e9d436193b93e3ec))
* fix type mismatch ([4fe0a1a](https://github.com/nextstrain/nextclade/commit/4fe0a1ad03d66fa5b4294d18b9dcbf6462e282c5))
* fix typings ([f780257](https://github.com/nextstrain/nextclade/commit/f780257fa8307176a764a73dfd274b811c5c0c5d))
* grammar ([1d948c1](https://github.com/nextstrain/nextclade/commit/1d948c1693d36bdd1094ea241f7c70afaf7d18d8))
* improve button styles ([532c93e](https://github.com/nextstrain/nextclade/commit/532c93ef4315e80cfb58cd52e709963642219773))
* improve translations ([95cf881](https://github.com/nextstrain/nextclade/commit/95cf881f2f0362fdca4b88f2bf0cb0d8743fa0c1))
* lint ([8d85353](https://github.com/nextstrain/nextclade/commit/8d8535367985e11c86a6191cfee937dd458b5632))
* lint ([be874ae](https://github.com/nextstrain/nextclade/commit/be874aeaebb6cdfbb76bdcceaee4ad0e1f063e55))
* lint ([af82d9f](https://github.com/nextstrain/nextclade/commit/af82d9f64277411197bf8b65c390e44f00e89323))
* lint ([c36c6a9](https://github.com/nextstrain/nextclade/commit/c36c6a9bbff4ce0ad5f18c8d2f854c05f3cd4569))
* lint ([da9c98d](https://github.com/nextstrain/nextclade/commit/da9c98df353e8bf8c081450fe9555a530f402ce8))
* lint ([4eb882c](https://github.com/nextstrain/nextclade/commit/4eb882c1c3596673b9790bdd4fe08ddb1cdae404))
* lint ([6567a4b](https://github.com/nextstrain/nextclade/commit/6567a4b1f48e5c174476d391d197f435dddb178f))
* lint ([0eaa7c9](https://github.com/nextstrain/nextclade/commit/0eaa7c9b8248b94ac8379c36f0012fa8fbe2a090))
* lint ([c79c2ca](https://github.com/nextstrain/nextclade/commit/c79c2caf7b1689a2d909a7105539958529a36c3e))
* lint ([f95d453](https://github.com/nextstrain/nextclade/commit/f95d453fd477ff2f1dbec2558937f3280da62881))
* lint errors ([6309298](https://github.com/nextstrain/nextclade/commit/630929821c093dcbe8cf6d7fe19a36eee3e40929))
* lint errors ([cbf9215](https://github.com/nextstrain/nextclade/commit/cbf921594697c217ed32421567e525ab8f11b23e))
* lint errors ([404bbf7](https://github.com/nextstrain/nextclade/commit/404bbf72279a2e8298b56ba89ae8210d59896bfa))
* lint errors ([add6b26](https://github.com/nextstrain/nextclade/commit/add6b266b88504504573a18fb138585e08f84c32))
* lint errors ([9047a0a](https://github.com/nextstrain/nextclade/commit/9047a0aebfc0e203a2f99a1b4888851259631f7c))
* make "back" button to actually go back, not to a specific page ([9cd3c91](https://github.com/nextstrain/nextclade/commit/9cd3c917bca3888943b9913f1a14ae7239b19736))
* make sure "dirty" flag is set properly ([4f4024d](https://github.com/nextstrain/nextclade/commit/4f4024d0f9a068f4526e2e1f07633db40d2db268))
* make sure "to results" button shows up ([05b77d0](https://github.com/nextstrain/nextclade/commit/05b77d0dc013a7daf1ee5108db765ca9d251f4bb))
* make sure settings saga is being run ([28095a8](https://github.com/nextstrain/nextclade/commit/28095a8c917e50243d8c6f5867e73b9ae0b67bd6))
* packages/web/package.json, packages/web/yarn.lock & packages/web/.snyk to reduce vulnerabilities ([73555b8](https://github.com/nextstrain/nextclade/commit/73555b89675d90a069dd95cf5275f4fc04f90411))
* packages/web/package.json, packages/web/yarn.lock & packages/web/.snyk to reduce vulnerabilities ([d1ab37a](https://github.com/nextstrain/nextclade/commit/d1ab37a03236572cd412fef1576abda6826a25af))
* remove aligned query from results ([0a3f999](https://github.com/nextstrain/nextclade/commit/0a3f9995672dc08fa5eab2aed0c3d9ad3d443bcc))
* remove redundant table borders ([25c016d](https://github.com/nextstrain/nextclade/commit/25c016d394188e7a6dcc6e0f6a00bc8057bacc06))
* remove unused and vulnerable packages ([9214419](https://github.com/nextstrain/nextclade/commit/9214419274e84bdc6d515c7a8fec09267ae2bf9b))
* rename file to clarify intent ([2b6a213](https://github.com/nextstrain/nextclade/commit/2b6a213fc6d610fa48045cfe2360178ace8714a3))
* resolve Threads.js workers bundling error in production  ([bd775a8](https://github.com/nextstrain/nextclade/commit/bd775a800eab871780d5a5a93b5385b2d99bf56b))
* silence eslint rule that produces false positives in typescript ([c3b0e48](https://github.com/nextstrain/nextclade/commit/c3b0e4813823b18d5115948f278db9ded39b0d5f))
* silence more new eslint rules that produce false positives in typescript ([a76cf14](https://github.com/nextstrain/nextclade/commit/a76cf1486cfe2f603f956443e347a1a0baed8701))
* soften border color ([763e227](https://github.com/nextstrain/nextclade/commit/763e2270a235618a96785e59351188561d90d2db))
* trim whitespace and line ending characters from reference sequence ([86cd548](https://github.com/nextstrain/nextclade/commit/86cd5487b39377fe8aa99dc438e6aa455a5bca0b))
* type and refactor getAllAminoAcidChanges ([1e95f2f](https://github.com/nextstrain/nextclade/commit/1e95f2f97440e1239fd5af43f379ce4046ee2ea2))
* type errors ([92486a7](https://github.com/nextstrain/nextclade/commit/92486a709ca55a3ae240cf4e19a3daf716f279c9))
* type errors in saga ([fefdace](https://github.com/nextstrain/nextclade/commit/fefdace146d0a56ce6d3d237d34b6ff8cfbe48e0))
* **dev:** disable eslint cache for consistent results, disable checker profiling ([3f9962e](https://github.com/nextstrain/nextclade/commit/3f9962e5eca94c49e7ee775348c18b82dba23f26))
* **dev:** ensure webpack watches the typings ([f0a667d](https://github.com/nextstrain/nextclade/commit/f0a667d2a678538e70fa40895ccbd2b65893af81))
* **dev:** make sure type checking can be disabled ([5f4918b](https://github.com/nextstrain/nextclade/commit/5f4918bbafde19c2f8273ce5d2cef03130b20091))


### Features

* add "to results" buttons on main page, prettify "back" button ([887ca23](https://github.com/nextstrain/nextclade/commit/887ca239bb5ab7a9a6365fc033eb63dfd91f9c4e))
* add aminoacid changes to sequence name tooltip ([4b7b232](https://github.com/nextstrain/nextclade/commit/4b7b232ccce63ccad9cbfcb9c4a622e680c64c39))
* add aminoacid mutations to mutation tooltips ([5643863](https://github.com/nextstrain/nextclade/commit/56438630ffff3e6855096f96d279f15d33a0b08c))
* add back and settings buttons ([ff6f359](https://github.com/nextstrain/nextclade/commit/ff6f35985c4b88a0bf7c6136693a8ee8da335ee2))
* add basic progress indicator ([1ac9736](https://github.com/nextstrain/nextclade/commit/1ac9736573068593a9d6d9be8b522a596fa6a3a0))
* add basic SEO tags ([5e597df](https://github.com/nextstrain/nextclade/commit/5e597dfe8ba9838c5ddeb586cf1f27bdbe31fef4))
* add basic sequence visualization ([d2bd0cb](https://github.com/nextstrain/nextclade/commit/d2bd0cbd1535699bf868966e2a0e51f6df35c41a))
* add beta badge ([97bcf43](https://github.com/nextstrain/nextclade/commit/97bcf43ad4d70541f9acacc935bc7cc18baf5d36))
* add clade info to the tooltips ([5588cd1](https://github.com/nextstrain/nextclade/commit/5588cd17cc600ccb58dcc5172bc5224ab9821534))
* add clade marks to gene map ([b197d3b](https://github.com/nextstrain/nextclade/commit/b197d3b920fd7d999fb88c4c3681c2a4dc3f0071))
* add csv export ([59247dc](https://github.com/nextstrain/nextclade/commit/59247dc029f8d476a0e2ae24689bd879e59ae41d))
* add exports to both JSON and CSV using dropdown button ([47e8570](https://github.com/nextstrain/nextclade/commit/47e85702d5695950ebfff4d3b5befd5ecfd8cc80))
* add favicons ([0ff52c7](https://github.com/nextstrain/nextclade/commit/0ff52c77889227c40dacf0021a55539029719663))
* add footer branding ([4ae2d37](https://github.com/nextstrain/nextclade/commit/4ae2d37905dc7312d4fee98c405619e7290c71e9))
* add French to language selector ([04c7f4c](https://github.com/nextstrain/nextclade/commit/04c7f4cde17916007aa002c49aa860e27bde5cac))
* add gene map ([e938c68](https://github.com/nextstrain/nextclade/commit/e938c687c5f4b76602ee9c993690dd405011ba8a))
* add list of non-ATTGCN to tooltips ([bbe2a61](https://github.com/nextstrain/nextclade/commit/bbe2a61343f996b1c06adb25866d4497ede7cee6))
* add more languages ([15dd09c](https://github.com/nextstrain/nextclade/commit/15dd09c5edb1e085ac2d94014468e876719e34ec))
* add mutation tooltips ([f2bfc64](https://github.com/nextstrain/nextclade/commit/f2bfc647ed8618ad6440db7230dd7e6422ccd53b))
* add navigation bar, routing and about page ([7bc2fff](https://github.com/nextstrain/nextclade/commit/7bc2fff953043650bfa776da3ed5bb9053cbf505))
* add Ns and Gaps to the table ([d443df6](https://github.com/nextstrain/nextclade/commit/d443df6904895371b5b01e96735fda0b68de3b69))
* add numbered X axis (position) to sequence view ([6d6304a](https://github.com/nextstrain/nextclade/commit/6d6304ae9573d1e8d29169825054dad4892df4cc))
* add progress bar embedded into the drop box ([2d058a6](https://github.com/nextstrain/nextclade/commit/2d058a63a6adeb0d33c960fbb42ec5585544fac7))
* add proper results table ([1bd4a49](https://github.com/nextstrain/nextclade/commit/1bd4a493aa780ee27b964a1d61b554db95285d05))
* add results download ([840aa80](https://github.com/nextstrain/nextclade/commit/840aa804da96039b756e4440af5b4f9fc9f8d185))
* add tooltips for the "sequence" and "clades" columns ([55e1cbe](https://github.com/nextstrain/nextclade/commit/55e1cbe9ce42cfaf0176dfabcc953db2a51efba3))
* add total number of mutations to the table ([04352f0](https://github.com/nextstrain/nextclade/commit/04352f0b674d0a33a776dd9228c92ce24757dc5a))
* add tree of clades ([4baa357](https://github.com/nextstrain/nextclade/commit/4baa357f04281e5b9b337e72aa80a9a29a47cee3))
* add upload ([a4c0bde](https://github.com/nextstrain/nextclade/commit/a4c0bdea55844490a65ea8062d6c3d0bbc32e99d))
* add version text to footer ([ee74087](https://github.com/nextstrain/nextclade/commit/ee74087123e50325d0b6ec23135134769fc09baa))
* allow parameters for multiple viruses ([4295cf6](https://github.com/nextstrain/nextclade/commit/4295cf66f318de9527876302f7c4ae9946775e12))
* avoid opening input box to speedup navigation to results page ([5d87ca8](https://github.com/nextstrain/nextclade/commit/5d87ca8dc0728c217ede2526685c4c018162bc98))
* borrow some more styling and components from nextstrain.org ([d264601](https://github.com/nextstrain/nextclade/commit/d26460151259554ef158dd530e29d2f1b47c8761))
* change example link text ([bb99908](https://github.com/nextstrain/nextclade/commit/bb99908e1a88f2aa925388ef982b708ee57d05a6))
* change nucleotide colors ([fb22e96](https://github.com/nextstrain/nextclade/commit/fb22e96572cd1ebfaf7981c6757b2266c60a8885))
* change text for clade mutations ([aff5073](https://github.com/nextstrain/nextclade/commit/aff507370f887c381e1c34697771dbdeecdcda50))
* cleanup and simplify marker tooltips ([34e54f9](https://github.com/nextstrain/nextclade/commit/34e54f9db2746a2e2fcb530a5d429ac3b3ce5136))
* cleanup gene tooltip ([87ec1ef](https://github.com/nextstrain/nextclade/commit/87ec1efc7daf35c19235b0f1f7a26ae3e4dc28a5))
* disable export button until the processing is complete ([1d50eb4](https://github.com/nextstrain/nextclade/commit/1d50eb412ad5f1405c6cbdc2d19e702aa6cd77a8))
* display alignment score ([fb62658](https://github.com/nextstrain/nextclade/commit/fb62658cb58e32a58e7f22c0295726afe95795b2))
* don't wrap the text in text area ([a8824b4](https://github.com/nextstrain/nextclade/commit/a8824b4b0d44ee3863b9b1f1de9262a8172f17d4))
* filter out empty clades ([f7405c0](https://github.com/nextstrain/nextclade/commit/f7405c013bf2f3a405335c9c1059274929f6c9a0))
* format mutations ([c49a5e2](https://github.com/nextstrain/nextclade/commit/c49a5e25761a357a261f34d8fb4e48b02e5a8272))
* format totals and clades in tooltips ([4361528](https://github.com/nextstrain/nextclade/commit/4361528ba5248a227e819f324c2625321aeffacf))
* group clades in mutation tooltips on gene map ([6971f9c](https://github.com/nextstrain/nextclade/commit/6971f9c9495d5481e324bf4f42fe2b63252a1929))
* implement reducer for updating results ([cae5fb1](https://github.com/nextstrain/nextclade/commit/cae5fb1a94ea249fa060124a661f4e4ddaad37e2))
* improve sequence view styling in dark mode ([b0e1327](https://github.com/nextstrain/nextclade/commit/b0e1327381a2fc74ac2bbff13e39e8bb576ff417))
* improve styling ([8d1fe93](https://github.com/nextstrain/nextclade/commit/8d1fe935456b3c2b2d46b39e1e821924e866d389))
* limit number of mutations in the tooltip to 10 ([4d6f077](https://github.com/nextstrain/nextclade/commit/4d6f077c1075d57970debc3f16542a3a1b0229f0))
* load example data when clicking the link ([7ceeed9](https://github.com/nextstrain/nextclade/commit/7ceeed9c91fbde6513db09b7aa554a27dae25eff))
* load no data, avoid running on startup ([fec2219](https://github.com/nextstrain/nextclade/commit/fec221968b52df6c69a2198881b4eaabba68b27e))
* make it more like nextstrain ([44092d7](https://github.com/nextstrain/nextclade/commit/44092d7d8a54421fe6f09de903d2ab680056c62d))
* make layout container fluid ([551a958](https://github.com/nextstrain/nextclade/commit/551a958f7c7c62b3269d15beb2cb804a815859ea))
* make separate runs per sequence in a saga ([662b3b8](https://github.com/nextstrain/nextclade/commit/662b3b8ca554d7ca48d3a785134ba825c84c00cd))
* make sure eslint, tsc and stylelint can be disabled in production ([d3c5f29](https://github.com/nextstrain/nextclade/commit/d3c5f2966cc232372be45693eb20a47b1d3f2d37))
* make sure redux dev tools can be enabled in production ([4cb3622](https://github.com/nextstrain/nextclade/commit/4cb3622f71cd7007e572cea2acebd8565a2f0f5f))
* make upload zone flat ([5ccf82c](https://github.com/nextstrain/nextclade/commit/5ccf82cad3e340104791e507775aadfcff4579fc))
* mention freedom and openness, add todos for more content ([5b1dcec](https://github.com/nextstrain/nextclade/commit/5b1dcec8ad0d9609e73569f8f2fa915b9e55369a))
* move file reader into parser worker ([5837c05](https://github.com/nextstrain/nextclade/commit/5837c059a2410ed66a6054ec5fa576ab214fba2e))
* navigate to results page on input change ([538d6e2](https://github.com/nextstrain/nextclade/commit/538d6e24f6f421ee5b62c7ece208dcd5aa0c5085))
* persist input box state on navigation ([52aa653](https://github.com/nextstrain/nextclade/commit/52aa653108cb3804f8c13bbc5d39e394ca9e40c7))
* prefetch index and results page for instant navigation ([8f3716d](https://github.com/nextstrain/nextclade/commit/8f3716dcca6e7361d42fbb4c469a87c7a06d9993))
* prettify dev alert ([b6c1795](https://github.com/nextstrain/nextclade/commit/b6c1795c930d905cf409273b50e718f98af0c9ee))
* prettify feature boxes ([641183c](https://github.com/nextstrain/nextclade/commit/641183c1ff78d0e507711083241326083c50cc1c))
* prettify hero section on landing page ([a99a792](https://github.com/nextstrain/nextclade/commit/a99a7926b970bed0bc68b03cdde76d23ae299b05))
* prettify info section ([95302ba](https://github.com/nextstrain/nextclade/commit/95302ba093b9cf304510d9834f85299a306034bf))
* prettify mdx content ([ae52e18](https://github.com/nextstrain/nextclade/commit/ae52e18425d134b10d374e603cce569b127acdea))
* reduce text spacing the the tooltip ([1c7176f](https://github.com/nextstrain/nextclade/commit/1c7176fd23790e75bccb2158f9e4f49abf6ae450))
* reimplement the old behavior in react ([fec0942](https://github.com/nextstrain/nextclade/commit/fec09428c477538d9b721a896c9f89172633f693))
* remove "Results" nav link ([010f6f9](https://github.com/nextstrain/nextclade/commit/010f6f9dc7fa64b0a37e0dad41d55e756db7e618))
* remove About page ([8ba236a](https://github.com/nextstrain/nextclade/commit/8ba236a77ad4ad21b53f88449b1360ddd0f35de8))
* remove input's border to not conflict with card border ([92cd724](https://github.com/nextstrain/nextclade/commit/92cd724e7eaa18a7c5857a4f23e0adfff10530cc))
* remove percentage text from the progress bar ([05d2623](https://github.com/nextstrain/nextclade/commit/05d2623e2648a732c168e1628352d07aad530be3))
* render results from Redux store ([de2d75a](https://github.com/nextstrain/nextclade/commit/de2d75a7420506e2ee7f7f7c9dacb2399f4356ba))
* reorganize the About section ([2df61f8](https://github.com/nextstrain/nextclade/commit/2df61f8fabe5e4c94e836dcf266c8fd19e3b8b83))
* replace QC text with icons ([56be063](https://github.com/nextstrain/nextclade/commit/56be0639538753955c1e68c6e6a283abafb4bc64))
* reset all translations ([766977f](https://github.com/nextstrain/nextclade/commit/766977ff7b7b9cf40088c31a2fff171daed5dd54))
* restrict container size to lg ([24145db](https://github.com/nextstrain/nextclade/commit/24145dbd63035f2942f7dbc48be940ede228de78))
* retrieve input text back from reader/parser worker ([c75ea79](https://github.com/nextstrain/nextclade/commit/c75ea79dbb2e9a73eef3f01737ef1832c1ec9a00))
* run sequence analysis in a worker pool concurrently (per sequence) ([a96f138](https://github.com/nextstrain/nextclade/commit/a96f13877298a328d893aaba5aacecb0eb214e6b))
* run the algorithm in a webworker ([54fcbee](https://github.com/nextstrain/nextclade/commit/54fcbee8e75a2238e5c00bcfa09502d7f2ee0e1d))
* run, navigate to results, and open paste dialog only when dropped a file  ([b3b7472](https://github.com/nextstrain/nextclade/commit/b3b747267a6d2d2fa57092c6e4c4abb0aebe0432))
* set gene colors from auspice  ([5d90436](https://github.com/nextstrain/nextclade/commit/5d9043667b94739989aafdfdde9983a1d26e8620))
* setup production build and static compression ([7cb0fac](https://github.com/nextstrain/nextclade/commit/7cb0faca6341a047743193f96bfc421714affe7f))
* show all clades ([c598f7b](https://github.com/nextstrain/nextclade/commit/c598f7b812d37e8a2ced062e01b25d234f80665f))
* show and focus input box, delay paste when loading the example ([7f5dbcc](https://github.com/nextstrain/nextclade/commit/7f5dbccd3922d4504517ac11864d112b09d3e72e))
* show sequence names early on, before analysis is completed ([a5d8754](https://github.com/nextstrain/nextclade/commit/a5d8754933107670e4df84b8e297d2cae3123360))
* show the gaps and Ns on the plot ([0704fb2](https://github.com/nextstrain/nextclade/commit/0704fb2c5ee3b3dbd32b29568e2a190fe2d1f092))
* show uploaded file name and size on the drop area ([039a0c5](https://github.com/nextstrain/nextclade/commit/039a0c578ec99c55390aa47949d8eb8db228c9b9))
* split upload and results into separate pages ([862ca3d](https://github.com/nextstrain/nextclade/commit/862ca3d351532221cf4f1be6a26bc614f647252d))
* translate more strings ([37dd6db](https://github.com/nextstrain/nextclade/commit/37dd6dbdf8792968fabebff039f21979e28b7794))
* write input filename and size into state ([61f1591](https://github.com/nextstrain/nextclade/commit/61f159174734f096bce19dec81410b800b783875))


## [0.1.0](https://github.com/nextstrain/nextclade/compare/0.7.7...0.7.8) (2020-06-11)

Development started<|MERGE_RESOLUTION|>--- conflicted
+++ resolved
@@ -22,15 +22,13 @@
 
 The mutation badges in various places in Nextclade Web could show position "0", even though they are supposed to be 1-based. This was due to a programming mistake, which is now corrected.
 
-<<<<<<< HEAD
 ### Fix `input-pcr-primers` and `input-virus-properties` URL params in Nextclade Web
 
 The `input-pcr-primers` and `input-virus-properties` URL params were swapped in the code accidentally, so one was incorrectly setting the other. This is now fixed.
-=======
+
 ### Ensure translation warnings in CLI
 
 Due to an omission, Nextclade CLI and Nextalign CLI since v2 did not print sequence translation-releated warnings to the console. This is now fixed.
->>>>>>> 67a1709a
 
 ### Fix Google Search Console warnings
 
