--- conflicted
+++ resolved
@@ -129,13 +129,8 @@
             .wrap_err("When parsing pathogen JSON")?;
 
           let ref_record = raw
-<<<<<<< HEAD
             .reference
-            .map_ref_fallible(read_one_fasta_str)
-=======
-            .ref_seq
             .map_ref_fallible(read_one_fasta_from_str)
->>>>>>> 119fcc0b
             .wrap_err("When parsing reference sequence")?;
 
           let tree = raw
@@ -165,7 +160,6 @@
 
         Self::from_auspice(&auspice_json, &overrides, &None)
       }
-<<<<<<< HEAD
       NextcladeParamsRaw::Dir(raw) => raw
         .into_iter()
         .map(|raw| {
@@ -174,7 +168,7 @@
           let virus_properties =
             VirusProperties::from_str(&raw.pathogen_json).wrap_err("When parsing pathogen JSON")?;
 
-          let ref_record = read_one_fasta_str(&raw.reference).wrap_err("When parsing reference sequence")?;
+          let ref_record = read_one_fasta_from_str(&raw.reference).wrap_err("When parsing reference sequence")?;
 
           let tree = raw
             .tree_json
@@ -191,28 +185,6 @@
             if let Some(tree_ref) = tree.root_sequence() {
               check_ref_seq_mismatch(&ref_record.seq, tree_ref)?;
             }
-=======
-      NextcladeParamsRaw::Dir(raw) => {
-        let virus_properties =
-          VirusProperties::from_str(&raw.virus_properties).wrap_err("When parsing pathogen JSON")?;
-
-        let ref_record = read_one_fasta_from_str(&raw.ref_seq).wrap_err("When parsing reference sequence")?;
-
-        let tree = raw
-          .tree
-          .map(|tree| AuspiceTree::from_str(tree).wrap_err("When parsing reference tree Auspice JSON v2"))
-          .transpose()?;
-
-        let gene_map = raw
-          .gene_map
-          .map(|gene_map| GeneMap::from_str(gene_map).wrap_err("When parsing genome annotation"))
-          .transpose()?
-          .unwrap_or_default();
-
-        if let Some(tree) = &tree {
-          if let Some(tree_ref) = tree.root_sequence() {
-            check_ref_seq_mismatch(&ref_record.seq, tree_ref)?;
->>>>>>> 119fcc0b
           }
 
           Ok(Self {
