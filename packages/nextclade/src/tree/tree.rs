use crate::alphabet::aa::Aa;
use crate::alphabet::nuc::Nuc;
use crate::analyze::find_private_nuc_mutations::BranchMutations;
use crate::analyze::virus_properties::VirusProperties;
use crate::coord::position::{AaRefPosition, NucRefGlobalPosition};
use crate::coord::range::NucRefGlobalRange;
use crate::gene::gene::GeneStrand;
use crate::graph::edge::{Edge, GraphEdge};
use crate::graph::graph::Graph;
use crate::graph::node::{GraphNode, Node};
use crate::graph::traits::{HasDivergence, HasName};
use crate::io::fs::read_file_to_string;
use crate::io::json::json_parse;
use eyre::{eyre, Report, WrapErr};
use schemars::JsonSchema;
use serde::{Deserialize, Deserializer, Serialize, Serializer};
use std::collections::BTreeMap;
use std::path::Path;
use std::slice::Iter;
use traversal::{Bft, DftPost, DftPre};
use validator::Validate;

// HACK: keep space at the end: workaround for Auspice filtering out "Unknown"
// https://github.com/nextstrain/auspice/blob/797090f8092ffe1291b58efd113d2c5def8b092a/src/util/globals.js#L182
pub const AUSPICE_UNKNOWN_VALUE: &str = "Unknown ";

#[derive(Clone, schemars::JsonSchema, Validate, Debug)]
pub struct AuspiceGraphEdgePayload; // Edge payload is empty. Branch attributes are currently stored on nodes.

impl AuspiceGraphEdgePayload {
  pub const fn new() -> Self {
    Self {}
  }
}

impl<'de> Deserialize<'de> for AuspiceGraphEdgePayload {
  fn deserialize<D: Deserializer<'de>>(_deserializer: D) -> Result<Self, D::Error> {
    Ok(AuspiceGraphEdgePayload)
  }
}

impl Serialize for AuspiceGraphEdgePayload {
  fn serialize<Ser>(&self, serializer: Ser) -> Result<Ser::Ok, Ser::Error>
  where
    Ser: Serializer,
  {
    serializer.serialize_none()
  }
}

impl GraphEdge for AuspiceGraphEdgePayload {}

pub type AuspiceGraphNode = Node<AuspiceGraphNodePayload>;
pub type AuspiceGraphEdge = Edge<AuspiceGraphNodePayload>;

#[derive(Debug, Clone, Default)]
pub struct GraphTempData {
  pub max_divergence: f64,
  pub divergence_units: DivergenceUnits,
  pub other: serde_json::Value,
}

#[derive(Debug, Default, Clone, Serialize, Deserialize)]
pub struct AuspiceGraphMeta {
  #[serde(skip_serializing_if = "Option::is_none")]
  pub auspice_tree_version: Option<String>,

  pub meta: AuspiceTreeMeta,

  #[serde(skip)]
  #[serde(default)]
  pub tmp: GraphTempData,

  #[serde(flatten)]
  pub other: serde_json::Value,
}

pub type AuspiceGraph = Graph<AuspiceGraphNodePayload, AuspiceGraphEdgePayload, AuspiceGraphMeta>;

#[derive(Clone, Serialize, Deserialize, schemars::JsonSchema, Validate, Debug)]
pub struct TreeNodeAttr {
  pub value: String,

  #[serde(flatten)]
  pub other: serde_json::Value,
}

impl TreeNodeAttr {
  pub fn new(value: &str) -> Self {
    Self {
      value: value.to_owned(),
      other: serde_json::Value::default(),
    }
  }
}

#[derive(Clone, Serialize, Deserialize, schemars::JsonSchema, Validate, Debug)]
pub struct TreeNodeAttrF64 {
  pub value: f64,

  #[serde(flatten)]
  pub other: serde_json::Value,
}

impl TreeNodeAttrF64 {
  pub fn new(value: f64) -> Self {
    Self {
      value,
      other: serde_json::Value::default(),
    }
  }
}

#[derive(Clone, Default, Eq, PartialEq, Serialize, Deserialize, schemars::JsonSchema, Validate, Debug)]
pub struct TreeBranchAttrsLabels {
  #[serde(skip_serializing_if = "Option::is_none")]
  pub aa: Option<String>,

  #[serde(skip_serializing_if = "Option::is_none")]
  pub clade: Option<String>,

  #[serde(flatten)]
  pub other: serde_json::Value,
}

<<<<<<< HEAD
#[derive(Clone, Default, Eq, PartialEq, Serialize, Deserialize, schemars::JsonSchema, Validate, Debug)]
=======
#[derive(Clone, Default, Serialize, Deserialize, schemars::JsonSchema, Validate, Debug)]
>>>>>>> 99b07c4b
pub struct TreeBranchAttrs {
  pub mutations: BTreeMap<String, Vec<String>>,

  #[serde(skip_serializing_if = "Option::is_none")]
  pub labels: Option<TreeBranchAttrsLabels>,

  #[serde(flatten)]
  pub other: serde_json::Value,
}

<<<<<<< HEAD
impl TreeBranchAttrs {
  #[inline]
  pub fn is_default(&self) -> bool {
    self == &Self::default()
  }
}

#[derive(Clone, Serialize, Deserialize, schemars::JsonSchema, Validate, Debug)]
=======
#[derive(Clone, Default, Serialize, Deserialize, schemars::JsonSchema, Validate, Debug)]
>>>>>>> 99b07c4b
pub struct TreeNodeAttrs {
  #[serde(skip_serializing_if = "Option::is_none")]
  pub div: Option<f64>,

  #[serde(skip_serializing_if = "Option::is_none")]
  pub clade_membership: Option<TreeNodeAttr>,

  #[serde(skip_serializing_if = "Option::is_none")]
  #[serde(rename = "Node type")]
  pub node_type: Option<TreeNodeAttr>,

  #[serde(skip_serializing_if = "Option::is_none")]
  pub region: Option<TreeNodeAttr>,

  #[serde(skip_serializing_if = "Option::is_none")]
  pub country: Option<TreeNodeAttr>,

  #[serde(skip_serializing_if = "Option::is_none")]
  pub division: Option<TreeNodeAttr>,

  #[serde(skip_serializing_if = "Option::is_none")]
  pub placement_prior: Option<TreeNodeAttrF64>,

  #[serde(skip_serializing_if = "Option::is_none")]
  #[serde(rename = "Alignment")]
  pub alignment: Option<TreeNodeAttr>,

  #[serde(skip_serializing_if = "Option::is_none")]
  #[serde(rename = "Missing")]
  pub missing: Option<TreeNodeAttr>,

  #[serde(skip_serializing_if = "Option::is_none")]
  #[serde(rename = "Gaps")]
  pub gaps: Option<TreeNodeAttr>,

  #[serde(skip_serializing_if = "Option::is_none")]
  #[serde(rename = "Non-ACGTNs")]
  pub non_acgtns: Option<TreeNodeAttr>,

  #[serde(skip_serializing_if = "Option::is_none")]
  #[serde(rename = "Has PCR primer changes")]
  pub has_pcr_primer_changes: Option<TreeNodeAttr>,

  #[serde(skip_serializing_if = "Option::is_none")]
  #[serde(rename = "PCR primer changes")]
  pub pcr_primer_changes: Option<TreeNodeAttr>,

  #[serde(skip_serializing_if = "Option::is_none")]
  #[serde(rename = "QC Status")]
  pub qc_status: Option<TreeNodeAttr>,

  #[serde(skip_serializing_if = "Option::is_none")]
  #[serde(rename = "Missing genes")]
  pub missing_cdses: Option<TreeNodeAttr>,

  #[serde(flatten)]
  pub other: serde_json::Value,
}

/// Temporary data internal to Nextclade.
/// It is not serialized or deserialized, but is added during preprocessing step and then used for internal calculations
#[derive(Clone, Debug, Default)]
pub struct TreeNodeTempData {
  pub child_visit: usize,
  pub substitutions: BTreeMap<NucRefGlobalPosition, Nuc>,
  pub mutations: BTreeMap<NucRefGlobalPosition, Nuc>,
  pub private_mutations: BranchMutations,
  pub aa_substitutions: BTreeMap<String, BTreeMap<AaRefPosition, Aa>>,
  pub aa_mutations: BTreeMap<String, BTreeMap<AaRefPosition, Aa>>,
}

#[derive(Clone, Default, Serialize, Deserialize, schemars::JsonSchema, Validate, Debug)]
pub struct AuspiceGraphNodePayload {
  pub name: String,

  #[serde(default, skip_serializing_if = "TreeBranchAttrs::is_default")]
  pub branch_attrs: TreeBranchAttrs,

  pub node_attrs: TreeNodeAttrs,

  #[serde(skip)]
  #[serde(default)]
  pub tmp: TreeNodeTempData,

  #[serde(flatten)]
  pub other: serde_json::Value,
}

impl From<AuspiceTreeNode> for AuspiceGraphNodePayload {
  fn from(node: AuspiceTreeNode) -> Self {
    Self {
      name: node.name,
      branch_attrs: node.branch_attrs,
      node_attrs: node.node_attrs,
      tmp: TreeNodeTempData::default(),
      other: serde_json::Value::default(),
    }
  }
}

impl From<&AuspiceTreeNode> for AuspiceGraphNodePayload {
  fn from(node: &AuspiceTreeNode) -> Self {
    Self {
      name: node.name.clone(),
      branch_attrs: node.branch_attrs.clone(),
      node_attrs: node.node_attrs.clone(),
      tmp: TreeNodeTempData::default(),
      other: serde_json::Value::default(),
    }
  }
}

impl AuspiceGraphNodePayload {
  pub fn new(name: impl AsRef<str>) -> Self {
    Self {
      name: name.as_ref().to_owned(),
      ..Self::default()
    }
  }

  /// Extracts clade of the node
  pub fn clade(&self) -> Option<String> {
    self
      .node_attrs
      .clade_membership
      .as_ref()
      .map(|clade_membership| clade_membership.value.clone())
  }

  /// Extracts clade-like node attributes, given a list of key descriptions
  pub fn get_clade_node_attrs(&self, clade_node_attr_keys: &[CladeNodeAttrKeyDesc]) -> BTreeMap<String, String> {
    clade_node_attr_keys
      .iter()
      .filter_map(|attr| {
        let key = &attr.name;
        let attr_obj = self.node_attrs.other.get(key);
        match attr_obj {
          Some(attr) => attr.get("value"),
          None => None,
        }
        .and_then(|val| val.as_str().map(|val| (key.clone(), val.to_owned())))
      })
      .collect()
  }
}

impl GraphNode for AuspiceGraphNodePayload {}

impl HasDivergence for AuspiceGraphNodePayload {
  fn divergence(&self) -> f64 {
    self.node_attrs.div.unwrap_or_default()
  }
}

impl HasName for AuspiceGraphNodePayload {
  fn name(&self) -> &str {
    &self.name
  }
}

#[derive(Clone, Serialize, Deserialize, schemars::JsonSchema, Validate, Debug)]
pub struct AuspiceTreeNode {
  pub name: String,

  #[serde(default, skip_serializing_if = "TreeBranchAttrs::is_default")]
  pub branch_attrs: TreeBranchAttrs,

  pub node_attrs: TreeNodeAttrs,

  #[serde(skip_serializing_if = "Vec::is_empty")]
  #[serde(default)]
  pub children: Vec<AuspiceTreeNode>,

  #[serde(flatten)]
  pub other: serde_json::Value,
}

impl AuspiceTreeNode {
  pub fn from_graph_node_payload(node: &AuspiceGraphNodePayload, children: Vec<AuspiceTreeNode>) -> Self {
    Self {
      name: node.name.clone(),
      branch_attrs: node.branch_attrs.clone(),
      node_attrs: node.node_attrs.clone(),
      children,
      other: serde_json::Value::default(),
    }
  }
}

#[derive(Clone, Serialize, Deserialize, Eq, PartialEq, schemars::JsonSchema, Debug)]
#[serde(rename_all = "camelCase")]
pub struct CladeNodeAttrKeyDesc {
  pub name: String,
  pub display_name: String,
  #[serde(skip_serializing_if = "Option::is_none")]
  pub description: Option<String>,
  #[serde(default)]
  pub hide_in_web: bool,
  #[serde(flatten)]
  pub other: serde_json::Value,
}

#[derive(Clone, Default, Eq, PartialEq, Serialize, Deserialize, schemars::JsonSchema, Validate, Debug)]
pub struct AuspiceMetaExtensionsNextclade {
  #[serde(default, skip_serializing_if = "Vec::is_empty")]
  pub clade_node_attrs: Vec<CladeNodeAttrKeyDesc>,

  #[serde(default, skip_serializing_if = "Vec::is_empty")]
  pub placement_mask_ranges: Vec<NucRefGlobalRange>,

  #[serde(skip_serializing_if = "Option::is_none")]
  pub pathogen: Option<VirusProperties>,

  #[serde(flatten)]
  pub other: serde_json::Value,
}

impl AuspiceMetaExtensionsNextclade {
  pub fn is_empty(&self) -> bool {
    self == &Self::default()
  }
}

#[derive(Clone, Default, Serialize, Deserialize, Eq, PartialEq, schemars::JsonSchema, Validate, Debug)]
pub struct AuspiceMetaExtensions {
  #[serde(default, skip_serializing_if = "AuspiceMetaExtensionsNextclade::is_empty")]
  pub nextclade: AuspiceMetaExtensionsNextclade,

  #[serde(flatten)]
  pub other: serde_json::Value,
}

impl AuspiceMetaExtensions {
  pub fn is_empty(&self) -> bool {
    self == &Self::default()
  }
}

#[derive(Clone, Debug, Default, Serialize, Deserialize, schemars::JsonSchema, Validate)]
pub struct AuspiceColoring {
  #[serde(rename = "type")]
  pub type_: String,

  pub key: String,

  pub title: String,

  #[serde(skip_serializing_if = "Vec::is_empty")]
  #[serde(default)]
  pub scale: Vec<[String; 2]>,

  #[serde(flatten)]
  pub other: serde_json::Value,
}

#[derive(Clone, Default, Serialize, Deserialize, Eq, PartialEq, schemars::JsonSchema, Validate, Debug)]
pub struct AuspiceDisplayDefaults {
  #[serde(skip_serializing_if = "Option::is_none")]
  pub branch_label: Option<String>,

  #[serde(skip_serializing_if = "Option::is_none")]
  pub color_by: Option<String>,

  #[serde(skip_serializing_if = "Option::is_none")]
  pub distance_measure: Option<String>,

  #[serde(flatten)]
  pub other: serde_json::Value,
}

impl AuspiceDisplayDefaults {
  pub fn is_empty(&self) -> bool {
    self == &Self::default()
  }
}

#[derive(Clone, Debug, Serialize, Deserialize, JsonSchema)]
pub struct AuspiceGenomeAnnotationNuc {
  pub start: isize,

  pub end: isize,

  #[serde(default)]
  pub strand: GeneStrand,

  #[serde(rename = "type", default, skip_serializing_if = "Option::is_none")]
  pub r#type: Option<String>,

  #[serde(flatten)]
  pub other: serde_json::Value,
}

#[derive(Clone, Debug, Serialize, Deserialize, JsonSchema)]
pub struct StartEnd {
  pub start: isize,
  pub end: isize,

  #[serde(flatten)]
  pub other: serde_json::Value,
}

#[derive(Clone, Debug, Serialize, Deserialize, JsonSchema)]
#[serde(untagged)]
pub enum Segments {
  OneSegment(StartEnd),
  MultipleSegments {
    segments: Vec<StartEnd>,

    #[serde(flatten)]
    other: serde_json::Value,
  },
}

#[derive(Clone, Debug, Serialize, Deserialize, JsonSchema)]
pub struct AuspiceGenomeAnnotationCds {
  #[serde(rename = "type", default, skip_serializing_if = "Option::is_none")]
  pub r#type: Option<String>,

  #[serde(default, skip_serializing_if = "Option::is_none")]
  pub gene: Option<String>,

  #[serde(default, skip_serializing_if = "Option::is_none")]
  pub color: Option<String>,

  #[serde(default, skip_serializing_if = "Option::is_none")]
  pub display_name: Option<String>,

  #[serde(default, skip_serializing_if = "Option::is_none")]
  pub description: Option<String>,

  #[serde(default)]
  pub strand: GeneStrand,

  #[serde(flatten)]
  pub segments: Segments,
}

#[derive(Clone, Debug, Serialize, Deserialize, JsonSchema)]
pub struct AuspiceGenomeAnnotations {
  pub nuc: AuspiceGenomeAnnotationNuc,

  #[serde(flatten)]
  pub cdses: BTreeMap<String, AuspiceGenomeAnnotationCds>,

  #[serde(flatten)]
  pub other: serde_json::Value,
}

impl AuspiceGenomeAnnotations {
  pub fn from_tree_json_str(content: impl AsRef<str>) -> Result<Self, Report> {
    let content = content.as_ref();
    let tree = AuspiceTree::from_str(content)?;
    tree
      .meta
      .genome_annotations
      .ok_or_else(|| eyre!("Auspice JSON does not contain `.genome_annotations` field, but required"))
  }
}

#[derive(Clone, Default, Serialize, Deserialize, schemars::JsonSchema, Validate, Debug)]
pub struct AuspiceTreeMeta {
  #[serde(default, skip_serializing_if = "Option::is_none")]
  pub title: Option<String>,

  #[serde(default, skip_serializing_if = "Option::is_none")]
  pub description: Option<String>,

  #[serde(default, skip_serializing_if = "Option::is_none")]
  pub updated: Option<String>,

  #[serde(skip_serializing_if = "Option::is_none")]
  pub genome_annotations: Option<AuspiceGenomeAnnotations>,

  #[serde(default, skip_serializing_if = "AuspiceMetaExtensions::is_empty")]
  pub extensions: AuspiceMetaExtensions,

  #[serde(default, skip_serializing_if = "Vec::is_empty")]
  pub colorings: Vec<AuspiceColoring>,

  #[serde(default, skip_serializing_if = "Vec::is_empty")]
  pub panels: Vec<String>,

  #[serde(default, skip_serializing_if = "Vec::is_empty")]
  pub filters: Vec<String>,

  #[serde(default, skip_serializing_if = "AuspiceDisplayDefaults::is_empty")]
  pub display_defaults: AuspiceDisplayDefaults,

  #[serde(skip_serializing_if = "Option::is_none")]
  pub geo_resolutions: Option<serde_json::Value>,

  #[serde(flatten)]
  pub other: serde_json::Value,
}

impl AuspiceTreeMeta {
  const fn extensions_nextclade(&self) -> &AuspiceMetaExtensionsNextclade {
    &self.extensions.nextclade
  }

  /// Extract placement masks
  pub fn placement_mask_ranges(&self) -> &[NucRefGlobalRange] {
    self.extensions_nextclade().placement_mask_ranges.as_slice()
  }

  /// Extract a list of descriptions of clade-like node attributes.
  /// These tell what additional entries to expect in node attributes (`node_attr`) of nodes.
  pub fn clade_node_attr_descs(&self) -> &[CladeNodeAttrKeyDesc] {
    self.extensions_nextclade().clade_node_attrs.as_slice()
  }
}

#[repr(u8)]
#[derive(Debug, Clone, Copy, Eq, PartialEq, Default)]
pub enum DivergenceUnits {
  NumSubstitutionsPerYearPerSite,
  #[default]
  NumSubstitutionsPerYear,
}

impl DivergenceUnits {
  ///
  /// Guesses the unit of measurement of divergence, based on the greatest value of divergence on the tree
  ///
  pub fn guess_from_max_divergence(max_divergence: f64) -> DivergenceUnits {
    // FIXME: This should be fixed upstream in augur & auspice, but it is hard to do without breaking Auspice JSON v2 format.
    // Taken from: https://github.com/nextstrain/auspice/blob/6a2d0f276fccf05bfc7084608bb0010a79086c83/src/components/tree/phyloTree/renderers.js#L376
    // A quote from there:
    //  > Prior to Jan 2020, the divergence measure was always "subs per site per year"
    //  > however certain datasets changed this to "subs per year" across entire sequence.
    //  > This distinction is not set in the JSON, so in order to correctly display the rate
    //  > we will "guess" this here. A future augur update will export this in a JSON key,
    //  > removing the need to guess
    //
    // HACK: Arbitrary threshold to make a guess
    const HACK_MAX_DIVERGENCE_THRESHOLD: f64 = 5.0;
    if max_divergence <= HACK_MAX_DIVERGENCE_THRESHOLD {
      DivergenceUnits::NumSubstitutionsPerYearPerSite
    } else {
      DivergenceUnits::NumSubstitutionsPerYear
    }
  }
}

#[derive(Clone, Serialize, Deserialize, schemars::JsonSchema, Validate, Debug)]
pub struct AuspiceTree {
  #[serde(skip_serializing_if = "Option::is_none")]
  pub version: Option<String>,

  pub meta: AuspiceTreeMeta,

  pub tree: AuspiceTreeNode,

  #[serde(skip_serializing_if = "Option::is_none")]
  pub root_sequence: Option<BTreeMap<String, String>>,

  #[serde(flatten)]
  pub other: serde_json::Value,
}

pub type AuspiceTreeNodeIter<'a> = Iter<'a, AuspiceTreeNode>;

pub type AuspiceTreeNodeIterFn<'a> = fn(&'a AuspiceTreeNode) -> AuspiceTreeNodeIter<'_>;

impl AuspiceTree {
  pub fn from_path(filepath: impl AsRef<Path>) -> Result<Self, Report> {
    let filepath = filepath.as_ref();
    let data =
      read_file_to_string(filepath).wrap_err_with(|| format!("When reading Auspice Tree JSON file {filepath:#?}"))?;
    Self::from_str(data).wrap_err_with(|| format!("When parsing Auspice Tree JSON file {filepath:#?}"))
  }

  pub fn from_str(s: impl AsRef<str>) -> Result<Self, Report> {
    json_parse(s).wrap_err("When parsing Auspice Tree JSON contents")
  }

  pub fn to_string_pretty(&self) -> Result<String, Report> {
    let mut tree_str = serde_json::to_string_pretty(self)?;
    tree_str += "\n";
    Ok(tree_str)
  }

  /// Returns iterator for breadth-first tree traversal
  pub fn iter_breadth_first<'a>(
    &'a self,
  ) -> Bft<'a, AuspiceTreeNode, AuspiceTreeNodeIterFn<'a>, AuspiceTreeNodeIter<'a>> {
    Bft::new(&self.tree, |node: &'a AuspiceTreeNode| node.children.iter())
  }

  /// Returns iterator for depth-first pre-order tree traversal
  pub fn iter_depth_first_preorder<'a>(
    &'a self,
  ) -> DftPre<'a, AuspiceTreeNode, AuspiceTreeNodeIterFn<'a>, AuspiceTreeNodeIter<'a>> {
    DftPre::new(&self.tree, |node: &'a AuspiceTreeNode| node.children.iter())
  }

  /// Returns iterator for depth-first post-order tree traversal
  pub fn iter_depth_first_postorder<'a>(
    &'a self,
  ) -> DftPost<'a, AuspiceTreeNode, AuspiceTreeNodeIterFn<'a>, AuspiceTreeNodeIter<'a>> {
    DftPost::new(&self.tree, |node: &'a AuspiceTreeNode| node.children.iter())
  }

  fn map_nodes_rec(index: usize, node: &AuspiceTreeNode, action: fn((usize, &AuspiceTreeNode))) {
    action((index, node));
    for child in &node.children {
      Self::map_nodes_rec(index + 1, child, action);
    }
  }

  /// Iterates over nodes and applies a function to each. Immutable version.
  pub fn map_nodes(&self, action: fn((usize, &AuspiceTreeNode))) {
    Self::map_nodes_rec(0, &self.tree, action);
  }

  fn map_nodes_mut_rec(index: usize, node: &mut AuspiceTreeNode, action: fn((usize, &mut AuspiceTreeNode))) {
    action((index, node));
    for child in &mut node.children {
      Self::map_nodes_mut_rec(index + 1, child, action);
    }
  }

  /// Iterates over nodes and applies a function to each. Mutable version.
  pub fn map_nodes_mut(&mut self, action: fn((usize, &mut AuspiceTreeNode))) {
    Self::map_nodes_mut_rec(0, &mut self.tree, action);
  }
}<|MERGE_RESOLUTION|>--- conflicted
+++ resolved
@@ -123,11 +123,7 @@
   pub other: serde_json::Value,
 }
 
-<<<<<<< HEAD
 #[derive(Clone, Default, Eq, PartialEq, Serialize, Deserialize, schemars::JsonSchema, Validate, Debug)]
-=======
-#[derive(Clone, Default, Serialize, Deserialize, schemars::JsonSchema, Validate, Debug)]
->>>>>>> 99b07c4b
 pub struct TreeBranchAttrs {
   pub mutations: BTreeMap<String, Vec<String>>,
 
@@ -138,7 +134,6 @@
   pub other: serde_json::Value,
 }
 
-<<<<<<< HEAD
 impl TreeBranchAttrs {
   #[inline]
   pub fn is_default(&self) -> bool {
@@ -146,10 +141,7 @@
   }
 }
 
-#[derive(Clone, Serialize, Deserialize, schemars::JsonSchema, Validate, Debug)]
-=======
 #[derive(Clone, Default, Serialize, Deserialize, schemars::JsonSchema, Validate, Debug)]
->>>>>>> 99b07c4b
 pub struct TreeNodeAttrs {
   #[serde(skip_serializing_if = "Option::is_none")]
   pub div: Option<f64>,
