#include "translateGenes.h"

#include <fmt/format.h>
#include <nextalign/nextalign.h>

#include <gsl/string_span>
#include <string>
#include <string_view>

#include "../alphabet/aminoacids.h"
#include "../alphabet/nucleotides.h"
#include "../strip/stripInsertions.h"
#include "./extractGene.h"
#include "./mapCoordinates.h"
#include "./translate.h"
#include "align/alignPairwise.h"
#include "detectFrameShifts.h"
#include "removeGaps.h"
#include "utils/contains.h"
#include "utils/contract.h"


void maskNucFrameShiftsInPlace(NucleotideSequence& seq, const std::vector<FrameShiftResult>& frameShifts) {
  for (const auto& frameShift : frameShifts) {
    auto current = frameShift.nucRel.begin;
    const auto end = frameShift.nucRel.end;
    invariant_greater(current, 0);
    invariant_less_equal(end, seq.size());
    while (current < end) {
      if (seq[current] != Nucleotide::GAP) {
        seq[current] = Nucleotide::N;
      }
      ++current;
    }
  }
}

/**
 * Mask gaps in frame shifted regions of the peptide.
 * This region is likely misaligned, so these gaps added during peptide alignment don't make sense.
 */
void maskPeptideFrameShiftsInPlace(AminoacidSequence& seq, const std::vector<FrameShiftResult>& frameShifts) {
  for (const auto& frameShift : frameShifts) {
    auto current = frameShift.codon.begin;
    const auto end = frameShift.codon.end;
    invariant_greater(current, 0);
    invariant_less_equal(end, seq.size());
    while (current < end) {
      if (seq[current] == Aminoacid::GAP) {
        seq[current] = Aminoacid::X;
      }
      ++current;
    }
  }
}


PeptidesInternal translateGenes(         //
  const NucleotideSequence& query,       //
  const NucleotideSequence& ref,         //
  const GeneMap& geneMap,                //
  const std::vector<int>& gapOpenCloseAA,//
  const NextalignOptions& options        //
) {

  NucleotideSequence newQueryMemory(ref.size(), Nucleotide::GAP);
  NucleotideSequenceSpan newQuery{newQueryMemory};

  NucleotideSequence newRefMemory(ref.size(), Nucleotide::GAP);
  NucleotideSequenceSpan newRef{newRefMemory};

  const auto coordMap = mapCoordinates(ref);
  const auto coordMapReverse = mapReverseCoordinates(ref);

  std::vector<PeptideInternal> queryPeptides;
  queryPeptides.reserve(geneMap.size());

  std::vector<PeptideInternal> refPeptides;
  refPeptides.reserve(geneMap.size());

  Warnings warnings;

  // For each gene in the requested subset
  for (const auto& [geneName, _] : geneMap) {
    const auto& found = geneMap.find(geneName);
    if (found == geneMap.end()) {
      const auto message = fmt::format(
        "When processing gene \"{:s}\": "
        "Gene \"{}\" was not found in the gene map. "
        "Note that this gene will not be included in the results "
        "of the sequence.",
        geneName, geneName);
      warnings.inGenes.push_back(GeneWarning{.geneName = geneName, .message = message});
      continue;
    }

    const auto& gene = found->second;

    // TODO: can be done once during initialization
    auto extractRefGeneStatus = extractGeneQuery(ref, gene, coordMap);
    if (extractRefGeneStatus.status != Status::Success) {
      const auto message = *extractRefGeneStatus.error;
      warnings.inGenes.push_back(GeneWarning{.geneName = geneName, .message = message});
      continue;
    }


    auto extractQueryGeneStatus = extractGeneQuery(query, gene, coordMap);
    if (extractQueryGeneStatus.status != Status::Success) {
      const auto message = *extractQueryGeneStatus.error;
      warnings.inGenes.push_back(GeneWarning{.geneName = geneName, .message = message});
      continue;
    }

<<<<<<< HEAD
    auto& refGeneSeq = *extractRefGeneStatus.result;
    auto& queryGeneSeq = *extractQueryGeneStatus.result;

    // Make sure subsequent gap stripping does not introduce frame shift
    protectFirstCodonInPlace(refGeneSeq);
    protectFirstCodonInPlace(queryGeneSeq);

    // NOTE: frame shift detection should be performed on unstripped genes
    const auto nucRelFrameShifts = detectFrameShifts(refGeneSeq, queryGeneSeq);
    const auto frameShiftResults = translateFrameShifts(nucRelFrameShifts, coordMap, coordMapReverse, gene);

    maskNucFrameShiftsInPlace(queryGeneSeq, frameShiftResults);

    // Strip all GAP characters to "forget" gaps introduced during alignment
    removeGapsInPlace(refGeneSeq);
    removeGapsInPlace(queryGeneSeq);

    auto refPeptide = translate(refGeneSeq);
    const auto queryPeptide = translate(queryGeneSeq);

=======
    auto refPeptide = translate(*extractRefGeneStatus.result, options.translatePastStop);
    auto queryPeptide = translate(*extractQueryGeneStatus.result, options.translatePastStop);
>>>>>>> 192e4b3f

    const auto geneAlignmentStatus =
      alignPairwise(queryPeptide, refPeptide, gapOpenCloseAA, options.alignment, options.seedAa);

    if (geneAlignmentStatus.status != Status::Success) {
      const auto message = fmt::format(
        "When processing gene \"{:s}\": {:>16s}. "
        "Note that this gene will not be included in the results "
        "of the sequence.",
        geneName, *geneAlignmentStatus.error);
      warnings.inGenes.push_back(GeneWarning{.geneName = geneName, .message = message});
      continue;
    }

    auto stripped = stripInsertions(geneAlignmentStatus.result->ref, geneAlignmentStatus.result->query);

    maskPeptideFrameShiftsInPlace(stripped.queryStripped, frameShiftResults);

    queryPeptides.emplace_back(PeptideInternal{
      .name = geneName,                            //
      .seq = std::move(stripped.queryStripped),    //
      .insertions = std::move(stripped.insertions),//
      .frameShiftResults = frameShiftResults,
    });

    refPeptides.emplace_back(PeptideInternal{
      .name = geneName,            //
      .seq = std::move(refPeptide),//
      .insertions = {},            //
      .frameShiftResults = {},
    });
  }

  return PeptidesInternal{
    .queryPeptides = queryPeptides,//
    .refPeptides = refPeptides,    //
    .warnings = warnings,          //
  };
}<|MERGE_RESOLUTION|>--- conflicted
+++ resolved
@@ -112,7 +112,6 @@
       continue;
     }
 
-<<<<<<< HEAD
     auto& refGeneSeq = *extractRefGeneStatus.result;
     auto& queryGeneSeq = *extractQueryGeneStatus.result;
 
@@ -130,13 +129,9 @@
     removeGapsInPlace(refGeneSeq);
     removeGapsInPlace(queryGeneSeq);
 
-    auto refPeptide = translate(refGeneSeq);
-    const auto queryPeptide = translate(queryGeneSeq);
+    auto refPeptide = translate(refGeneSeq, options.translatePastStop);
+    const auto queryPeptide = translate(queryGeneSeq, options.translatePastStop);
 
-=======
-    auto refPeptide = translate(*extractRefGeneStatus.result, options.translatePastStop);
-    auto queryPeptide = translate(*extractQueryGeneStatus.result, options.translatePastStop);
->>>>>>> 192e4b3f
 
     const auto geneAlignmentStatus =
       alignPairwise(queryPeptide, refPeptide, gapOpenCloseAA, options.alignment, options.seedAa);
