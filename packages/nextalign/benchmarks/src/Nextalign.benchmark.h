#pragma once

#include <benchmark/benchmark.h>

#include <numeric>
#include <vector>

#include "../include/nextalign/nextalign.h"
#include "../src/align/alignPairwise.h"
#include "utils/getData.h"
#include "utils/setCounters.h"


class NextalignAverageBench : public benchmark::Fixture {
protected:
  NucleotideSequence ref;
  std::vector<NucleotideSequence> nucSequences;
<<<<<<< HEAD
  NucleotideSequence ref = toNucleotideSequence(reference);
  NextalignOptions options = getDefaultOptions();
=======
  int totalNucs;
  GeneMap geneMap;
  std::set<std::string> genes;
>>>>>>> 7e031ac2

  NextalignAverageBench() {
    const auto [sequences, reference, GENE_MAP, TOTAL_NUCS, GENES] = getData();
    ref = toNucleotideSequence(reference);
    totalNucs = TOTAL_NUCS;
    geneMap = GENE_MAP;
    genes = GENES;

    const auto n = NUM_SEQUENCES_AVG;
    nucSequences.resize(n);
    for (int i = 0; i < n; ++i) {
      const auto& input = sequences[i];
      nucSequences[input.index] = toNucleotideSequence(input.seq);
    }
  }
};


BENCHMARK_DEFINE_F(NextalignAverageBench, Average)(benchmark::State& st) {
  const auto n = NUM_SEQUENCES_AVG;
  st.SetComplexityN(totalNucs);

  for (const auto _ : st) {
    for (int i = 0; i < n; ++i) {
      const auto& seq = nucSequences[i];
      benchmark::DoNotOptimize(nextalign(seq, ref, geneMap, options));
    }
  }

  setCounters(st, n);
}

BENCHMARK_REGISTER_F(NextalignAverageBench, Average)
  ->Unit(benchmark::kMillisecond)//
  ->Complexity(benchmark::oNSquared)
  ->Iterations(20);


///**
// * Variation benchmark for nextalign().
// * Runs `nextalign()` for NUM_SEQUENCES_VAR sequences and shows results per sequence.
// * This shows variation or runtime between different sequences.
// */
//void NextalignVariation(benchmark::State& st) {
//  const auto& index = st.range(0);
//  const auto& input = sequences[index];
//  const NextalignOptions options = {};
//  Alignment aln;
//  st.SetLabel(input.seqName);
//  st.SetComplexityN(input.seq.size());
//
//  for (const auto _ : st) {
//    benchmark::DoNotOptimize(aln = nextalign(input.seq, reference, geneMap, options));
//  }
//
//  setCounters(st, 1);
//}
//
//BENCHMARK(NextalignVariation)              //
//  ->DenseRange(0, NUM_SEQUENCES_VAR - 1, 1)//
//  ->Unit(benchmark::kMillisecond)          //
//  ->Complexity(benchmark::oNSquared);<|MERGE_RESOLUTION|>--- conflicted
+++ resolved
@@ -15,14 +15,10 @@
 protected:
   NucleotideSequence ref;
   std::vector<NucleotideSequence> nucSequences;
-<<<<<<< HEAD
-  NucleotideSequence ref = toNucleotideSequence(reference);
-  NextalignOptions options = getDefaultOptions();
-=======
   int totalNucs;
   GeneMap geneMap;
   std::set<std::string> genes;
->>>>>>> 7e031ac2
+  NextalignOptions options = getDefaultOptions();
 
   NextalignAverageBench() {
     const auto [sequences, reference, GENE_MAP, TOTAL_NUCS, GENES] = getData();
