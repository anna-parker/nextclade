{
  "name": "@neherlab/nextclade",
<<<<<<< HEAD
  "version": "0.8.0-alpha.2",
=======
  "version": "0.7.6",
>>>>>>> 920829a9
  "description": "Clade assignment, mutation calling, and sequence quality checks",
  "homepage": "https://clades.nextstrain.org",
  "repository": {
    "type": "git",
    "url": "git+https://github.com/nextstrain/nextclade.git"
  },
  "keywords": [
    "nextstrain",
    "nextclade",
    "phylogenetics",
    "clade",
    "mutations",
    "qc"
  ],
  "bugs": {
    "url": "https://github.com/nextstrain/nextclade/issues"
  },
  "bin": {
    "nextclade": "dist/nextclade.js",
    "nextclade.js": "dist/nextclade.js"
  },
  "files": [
    "dist/*.js",
    "dist/*.js.map"
  ],
  "engines": {
    "node": ">=10"
  },
  "main": "dist/nextclade.js",
  "license": "MIT",
  "publishConfig": {
    "access": "public"
  }
}<|MERGE_RESOLUTION|>--- conflicted
+++ resolved
@@ -1,10 +1,6 @@
 {
   "name": "@neherlab/nextclade",
-<<<<<<< HEAD
-  "version": "0.8.0-alpha.2",
-=======
-  "version": "0.7.6",
->>>>>>> 920829a9
+  "version": "0.8.0-alpha.3",
   "description": "Clade assignment, mutation calling, and sequence quality checks",
   "homepage": "https://clades.nextstrain.org",
   "repository": {
